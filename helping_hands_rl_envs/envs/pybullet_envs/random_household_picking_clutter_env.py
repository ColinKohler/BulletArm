--- conflicted
+++ resolved
@@ -3,15 +3,11 @@
 from helping_hands_rl_envs.envs.pybullet_envs.pybullet_env import PyBulletEnv
 from helping_hands_rl_envs.simulators import constants
 from helping_hands_rl_envs.simulators.constants import NoValidPositionException
-<<<<<<< HEAD
-from helping_hands_rl_envs.simulators.pybullet.equipments.container_box import ContainerBox
-=======
 from helping_hands_rl_envs.simulators.pybullet.equipments.tray import Tray
 from scipy.ndimage.interpolation import rotate
 import pybullet as pb
 import os
 import pybullet_data
->>>>>>> 6ecd9e6a
 
 class RandomHouseholdPickingClutterEnv(PyBulletEnv):
   '''
@@ -20,11 +16,7 @@
     super(RandomHouseholdPickingClutterEnv, self).__init__(config)
     self.object_init_z = 0.1
     self.obj_grasped = 0
-<<<<<<< HEAD
-    self.box = ContainerBox()
-=======
     self.tray = Tray()
->>>>>>> 6ecd9e6a
 
   def initialize(self):
     super().initialize()
