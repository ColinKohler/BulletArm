--- conflicted
+++ resolved
@@ -24,14 +24,11 @@
   'num_objects' : 1,
   'object_type' : 'cube',
   'hard_reset_freq': 1,
-<<<<<<< HEAD
   'view_type': 'render', # render or camera
-=======
   'min_object_distance': None,
   'min_boarder_padding': None,
   # The random offset range for each object when generating the goal structure. This will help to reduce the domain gap
   # (because when constructing, the objects are aligned less perfectly), but will also decrease the optimality of the expert.
   # This is the sum of the + and - amount, e.g., for 0.005, the offset will be randomly sampled from -0.0025 to 0.0025
   'deconstruct_init_offset': 0,
->>>>>>> 5913a814
 }