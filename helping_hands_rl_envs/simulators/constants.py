--- conflicted
+++ resolved
@@ -21,14 +21,11 @@
 RANDOM_BLOCK = 13
 RANDOM_HOUSEHOLD = 14
 SPOON = 15
-<<<<<<< HEAD
 BOTTLE = 16
 BOX = 17
 PALLET = 18
-=======
-TEST_TUBE = 16
-SWAB = 17
->>>>>>> 6ecd9e6a
+TEST_TUBE = 19
+SWAB = 20
 
 # Motion primatives
 NUM_PRIMATIVES = 2
