--- conflicted
+++ resolved
@@ -447,13 +447,9 @@
         raise NotImplementedError
       shape_handles.append(handle)
     self.objects.extend(shape_handles)
-<<<<<<< HEAD
+    
     for h in shape_handles:
       self.object_types[h] = shape_type
-    for _ in range(50):
-      pb.stepSimulation()
-    return shape_handles
-=======
 
     self.wait(50)
     return shape_handles
@@ -477,7 +473,6 @@
         continue
       obj_positions.append(self._getObjectPosition(obj))
     return np.array(obj_positions)
->>>>>>> bcf43019
 
   def _getObjectPosition(self, obj):
     return pb_obj_generation.getObjectPosition(obj)
