--- conflicted
+++ resolved
@@ -324,15 +324,10 @@
   def _getObservation(self, action=None):
     ''''''
     old_heightmap = self.heightmap
-<<<<<<< HEAD
-    self.heightmap = self._getHeightmap()
-=======
-
     image_arr = pb.getCameraImage(width=self.heightmap_size, height=self.heightmap_size,
                                   viewMatrix=self.view_matrix, projectionMatrix=self.proj_matrix)
     self.heightmap = image_arr[3] - np.min(image_arr[3])
     self.heightmap = self.heightmap.T
->>>>>>> e2c4738a
 
     if action is None or self._isHolding() == False:
       in_hand_img = self.getEmptyInHand()
@@ -420,11 +415,8 @@
       if random_orientation:
         orientation = pb.getQuaternionFromEuler([0., 0., 2*np.pi*np.random.random_sample()])
       else:
-<<<<<<< HEAD
-        orientation = pb.getQuaternionFromEuler([0., 0., 0])
-=======
         orientation = pb.getQuaternionFromEuler([0., 0., 0.])
->>>>>>> e2c4738a
+
       if not scale:
         scale = npr.uniform(self.block_scale_range[0], self.block_scale_range[1])
 
