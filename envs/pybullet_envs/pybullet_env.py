--- conflicted
+++ resolved
@@ -6,11 +6,7 @@
 import pybullet_data
 
 from helping_hands_rl_envs.envs.base_env import BaseEnv
-<<<<<<< HEAD
 import helping_hands_rl_envs.envs.pybullet_envs.constants as py_constants
-=======
-from helping_hands_rl_envs.envs import env_constants
->>>>>>> 2e37d8f0
 
 from helping_hands_rl_envs.simulators.pybullet.robots.ur5_simple import UR5_Simple
 from helping_hands_rl_envs.simulators.pybullet.robots.ur5_robotiq import UR5_Robotiq
@@ -33,11 +29,7 @@
   '''
   def __init__(self, config):
     # Load the default config and replace any duplicate values with the config
-<<<<<<< HEAD
     config = {**py_constants.DEFAULT_CONFIG, **config}
-=======
-    config = {**env_constants.DEFAULT_CONFIG, **config}
->>>>>>> 2e37d8f0
 
     super(PyBulletEnv, self).__init__(config['seed'],
                                       config['workspace'],
@@ -100,11 +92,8 @@
     self.perfect_place = config['perfect_place']
     self.workspace_check = config['workspace_check']
     self.num_random_objects = config['num_random_objects']
-<<<<<<< HEAD
     self.num_objects = config['num_objects']
     self.random_orientation = config['random_orientation']
-=======
->>>>>>> 2e37d8f0
     self.check_random_obj_valid = config['check_random_obj_valid']
     self.random_orientation = config['random_orientation']
     self.num_obj = config['num_objects']
