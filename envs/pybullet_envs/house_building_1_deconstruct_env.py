--- conflicted
+++ resolved
@@ -10,24 +10,6 @@
   ''''''
   def __init__(self, config):
     super(HouseBuilding1DeconstructEnv, self).__init__(config)
-<<<<<<< HEAD
-    self.pick_offset = 0.01
-
-  def step(self, action):
-    reward = 1.0 if self.checkStructure() else 0.0
-    self.takeAction(action)
-    self.wait(100)
-    obs = self._getObservation(action)
-    motion_primative, x, y, z, rot = self._decodeAction(action)
-    done = motion_primative and self._checkTermination()
-
-    if not done:
-      done = self.current_episode_steps >= self.max_steps or not self.isSimValid()
-    self.current_episode_steps += 1
-
-    return obs, reward, done
-=======
->>>>>>> 2e37d8f0
 
   def reset(self):
     ''''''
