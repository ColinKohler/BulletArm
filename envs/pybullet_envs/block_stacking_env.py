--- conflicted
+++ resolved
@@ -5,23 +5,6 @@
   ''''''
   def __init__(self, config):
     super(BlockStackingEnv, self).__init__(config)
-<<<<<<< HEAD
-    self.object_type = config['object_type'] if 'object_type' in config else 'cube'
-
-  def step(self, action):
-    self.takeAction(action)
-    self.wait(100)
-    obs = self._getObservation(action)
-    done = self._checkTermination()
-    reward = 1.0 if done else 0.0
-
-    if not done:
-      done = self.current_episode_steps >= self.max_steps or not self.isSimValid()
-    self.current_episode_steps += 1
-
-    return obs, reward, done
-=======
->>>>>>> 2e37d8f0
 
   def reset(self):
     ''''''
