--- conflicted
+++ resolved
@@ -11,16 +11,6 @@
   def __init__(self, config):
     config['check_random_obj_valid'] = True
     super(ImproviseHouseBuilding4Env, self).__init__(config)
-
-<<<<<<< HEAD
-=======
-    self.block_scale_range = (0.6, 0.6)
-    self.min_block_size = self.block_original_size * self.block_scale_range[0]
-    self.max_block_size = self.block_original_size * self.block_scale_range[1]
-    self.random_orientation = config['random_orientation'] if 'random_orientation' in config else False
-    self.num_obj = config['num_objects'] if 'num_objects' in config else 1
-    self.reward_type = config['reward_type'] if 'reward_type' in config else 'sparse'
->>>>>>> 2e37d8f0
     self.base_1_objs = []
     self.base_2_objs = []
 
