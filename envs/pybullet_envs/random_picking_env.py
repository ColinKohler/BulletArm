--- conflicted
+++ resolved
@@ -8,13 +8,6 @@
   def __init__(self, config):
     config['check_random_obj_valid'] = True
     super(RandomPickingEnv,  self).__init__(config)
-
-<<<<<<< HEAD
-=======
-    self.random_orientation = config['random_orientation'] if 'random_orientation' in config else False
-    self.num_obj = config['num_objects'] if 'num_objects' in config else 1
-    self.reward_type = config['reward_type'] if 'reward_type' in config else 'sparse'
->>>>>>> 2e37d8f0
     self.obj_grasped = 0
 
   def step(self, action):
