--- conflicted
+++ resolved
@@ -26,17 +26,12 @@
       ''''''
       super(BlockPickingEnv, self).reset()
 
-<<<<<<< HEAD
       self.block = self._generateShapes(0, 1, random_orientation=True)[0]
-=======
-      self.block = self._generateObjects(0, 1)[0]
->>>>>>> bb839f68
 
       return self._getObservation()
 
     def _checkTermination(self):
       ''''''
-<<<<<<< HEAD
       block_position = self._getObjectPosition(self.block)
       rest_pose = self._getRestPoseMatrix()
       # print('{} > {}'.format(block_position[2], self.rest_pose[0][2] - 0.25))
@@ -45,9 +40,6 @@
     def _getObservation(self):
       state, obs = super(BlockPickingEnv, self)._getObservation()
       return 0, obs
-=======
-      return self._isObjectHeld(self.block)
->>>>>>> bb839f68
 
   def _thunk():
     return BlockPickingEnv(config)
