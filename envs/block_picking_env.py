--- conflicted
+++ resolved
@@ -11,13 +11,8 @@
 
     def __init__(self, config):
       if simulator_base_env is NumpyEnv:
-<<<<<<< HEAD
         super().__init__(config)
-=======
-        super(BlockPickingEnv, self).__init__(config['seed'], config['workspace'], config['max_steps'],
-                                              config['obs_size'], config['render'], config['action_sequence'],
-                                              config['pos_candidate'])
->>>>>>> bcf43019
+
       elif simulator_base_env is VrepEnv:
         super().__init__(config['seed'], config['workspace'], config['max_steps'],
                          config['obs_size'], config['port'], config['fast_mode'],
