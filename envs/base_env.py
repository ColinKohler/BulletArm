import numpy as np
import numpy.random  as npr
import skimage.transform as sk_transform

from helping_hands_rl_envs.simulators import constants

class BaseEnv(object):
  '''
  Base Arm RL environment.
  '''
  def __init__(self, seed, workspace, max_steps, heightmap_size, action_sequence='pxyr', pos_candidate=None,
               in_hand_size=24, in_hand_mode='sub'):
    """
    constructor of BaseEnv
    Args:
      seed: random seed used in this environment
      workspace: workspace of the arm
      max_steps: maximum number of steps in an episode
      heightmap_size: size of observation heightmap
      action_sequence: the format of input action in each step. It is a sequence of 'pxyzr'. Must include 'x' and 'y'
                       eg: action_sequence = 'pxyr' => motion_primative, x, y, rot = action

    """
    # Set random numpy seed
    npr.seed(seed)

    # Setup environment
    self.workspace = workspace
    self.workspace_size = np.linalg.norm(self.workspace[0,1] - self.workspace[0,0])
    self.pos_candidate = pos_candidate.astype(np.int) if pos_candidate else pos_candidate
    self.max_steps = max_steps

    # Setup heightmap
    self.heightmap_size = heightmap_size
    self.in_hand_size = in_hand_size
    self.in_hand_mode = in_hand_mode
    self.heightmap_shape = (self.heightmap_size, self.heightmap_size, 1)
    self.heightmap_resolution = self.workspace_size / self.heightmap_size

    assert action_sequence.find('x') != -1
    assert action_sequence.find('y') != -1
    self.action_sequence = action_sequence

    # Setup observation and action spaces
    self.obs_shape = self.heightmap_shape
    self.num_primatives = constants.NUM_PRIMATIVES

    # TODO: This is a bit of a hacky way to set this but I'm not sure if there is a better way due to the
    #       action seqeuence stuff
    self.action_space = [[], []]
    primative_idx, x_idx, y_idx, z_idx, rot_idx = map(lambda a: self.action_sequence.find(a), ['p', 'x', 'y', 'z', 'r'])
    if primative_idx != -1:
      self.action_has_primative = True
    if x_idx != -1:
      self.action_space[0].append(self.workspace[0,0])
      self.action_space[1].append(self.workspace[0,1])
    if y_idx != -1:
      self.action_space[0].append(self.workspace[1,0])
      self.action_space[1].append(self.workspace[1,1])
    if z_idx != -1:
      self.action_space[0].append(self.workspace[2,0])
      self.action_space[1].append(self.workspace[2,1])
    if rot_idx != -1:
      self.action_space[0].append(0.0)
      self.action_space[1].append(np.pi)

    self.action_space = np.array(self.action_space)
    self.action_shape = self.action_space.shape[0]

    self.offset = 0.01

  def _decodeAction(self, action):
    """
    decode input action base on self.action_sequence
    Args:
      action: action tensor

    Returns: motion_primative, x, y, z, rot

    """
    primative_idx, x_idx, y_idx, z_idx, rot_idx = map(lambda a: self.action_sequence.find(a), ['p', 'x', 'y', 'z', 'r'])
    motion_primative = action[primative_idx] if primative_idx != -1 else 0
    x = action[x_idx]
    y = action[y_idx]
    z = action[z_idx] if z_idx != -1 else self._getPrimativeHeight(motion_primative, x, y)
    rot = action[rot_idx] if rot_idx != -1 else 0
    return motion_primative, x, y, z, rot

  def _encodeAction(self, primitive, x, y, z, r):
    primitive_idx, x_idx, y_idx, z_idx, rot_idx = map(lambda a: self.action_sequence.find(a),
                                                      ['p', 'x', 'y', 'z', 'r'])
    action = np.zeros(len(self.action_sequence), dtype=np.float)
    if primitive_idx != -1:
      action[primitive_idx] = primitive
    if x_idx != -1:
      action[x_idx] = x
    if y_idx != -1:
      action[y_idx] = y
    if z_idx != -1:
      action[z_idx] = z
    if rot_idx != -1:
      action[rot_idx] = r
    return action

  def _checkTermination(self):
    '''
    Sub-envs should override this to set their own termination conditions
    Returns: False
    '''
    return False

  def _getShapeName(self, shape_type):
    ''' Get the shape name from the type (int) '''
    if shape_type == self.CUBE: return 'cube'
    elif shape_type == self.SPHERE: return 'sphere'
    elif shape_type == self.CYLINDER: return 'cylinder'
    elif shape_type == self.CONE: return 'cone'
    elif shape_type == self.BRICK: return 'brick'
    else: return 'unknown'

  def _getPrimativeHeight(self, motion_primative, x, y):
    '''
    Get the z position for the given action using the current heightmap.
    Args:
      - motion_primative: Pick/place motion primative
      - x: X coordinate for action
      - y: Y coordinate for action
      - offset: How much to offset the action along approach vector
    Returns: Valid Z coordinate for the action
    '''
    x_pixel, y_pixel = self._getPixelsFromPos(x, y)
    local_region = self.heightmap[int(max(y_pixel - self.heightmap_size/20, 0)):int(min(y_pixel + self.heightmap_size/20, self.heightmap_size)), \
                                  int(max(x_pixel - self.heightmap_size/20, 0)):int(min(x_pixel + self.heightmap_size/20, self.heightmap_size))]
    safe_z_pos = np.max(local_region) + self.workspace[2][0]
    safe_z_pos = safe_z_pos - self.offset if motion_primative == constants.PICK_PRIMATIVE else safe_z_pos + self.offset

    return safe_z_pos

  def _getPixelsFromPos(self, x, y):
    '''
    Get the x/y pixels on the heightmap for the given coordinates
    Args:
      - x: X coordinate
      - y: Y coordinate
    Returns: (x, y) in pixels corresponding to coordinates
    '''
    x_pixel = (x - self.workspace[0][0]) / self.heightmap_resolution
    y_pixel = (y - self.workspace[1][0]) / self.heightmap_resolution

    return int(x_pixel), int(y_pixel)

  def _isObjectOnCandidatePose(self, obj):
    '''
    Checks if the object has drifted off the candidate positions.
    Args:
      - obs: A simulated object
    Returns: True if object is close to a candidate position, False otherwise
    '''
    pos = obj.getPosition()
    return np.abs(self.pos_candidate[0] - pos[0]).min() > 0.02 or \
           np.abs(self.pos_candidate[1] - pos[1]).min() > 0.02

  def _isObjectWithinWorkspace(self, obj):
    '''
    Checks if the object is entirely within the workspace.
    Args:
      - obs: A simulated object
    Returns: True if bounding box of object is within workspace, False otherwise
    '''
    xyz_min, xyz_max = obj.getBoundingBox()
    # TODO: Need to always use max z value as min z value is just under zero
    p1 = [xyz_min[0], xyz_min[1], xyz_max[2]]
    p2 = [xyz_min[0], xyz_max[1], xyz_max[2]]
    p3 = [xyz_max[0], xyz_min[1], xyz_max[2]]
    p4 = xyz_max

    return all(map(lambda x: self._isPointInWorkspace(x), [p1, p2, p3, p4]))

  def _isPointInWorkspace(self, p):
    '''
    Checks if the given point is within the workspace
    Args:
      - p: [x, y, z] point
    Returns: True in point is within workspace, False otherwise
    '''
    return p[0] > self.workspace[0][0] - 0.1 and p[0] < self.workspace[0][1] + 0.1 and \
           p[1] > self.workspace[1][0] - 0.1 and p[1] < self.workspace[1][1] + 0.1 and \
           p[2] > self.workspace[2][0] and p[2] < self.workspace[2][1]

  def getInHandImage(self, heightmap, x, y, z, rot, next_heightmap):
    # Pad heightmaps for grasps near the edges of the workspace
    heightmap = np.pad(heightmap, int(self.in_hand_size / 2), 'constant', constant_values=0.0)
    next_heightmap = np.pad(next_heightmap, int(self.in_hand_size / 2), 'constant', constant_values=0.0)

    x, y = self._getPixelsFromPos(x, y)
    x = np.clip(x, self.in_hand_size / 2, self.heightmap_size-1-self.in_hand_size/2)
    y = np.clip(y, self.in_hand_size / 2, self.heightmap_size-1-self.in_hand_size/2)
    x = x + int(self.in_hand_size / 2)
    y = y + int(self.in_hand_size / 2)

    # Get the corners of the crop
    x_min = int(x - self.in_hand_size / 2)
    x_max = int(x + self.in_hand_size / 2)
    y_min = int(y - self.in_hand_size / 2)
    y_max = int(y + self.in_hand_size / 2)

    # Crop both heightmaps
<<<<<<< HEAD
    crop = heightmap[x_min:x_max, y_min:y_max]
    if self.in_hand_mode.find('sub') > -1:
      next_crop = next_heightmap[x_min:x_max, y_min:y_max]
=======
    crop = heightmap[y_min:y_max, x_min:x_max]
    next_crop = next_heightmap[y_min:y_max, x_min:x_max]
>>>>>>> e2c4738a

      # Adjust the in-hand image to remove background objects
      next_max = np.max(next_crop)
      crop[crop >= next_max] -= next_max

    # end_effector rotate counter clockwise along z, so in hand img rotate clockwise
<<<<<<< HEAD
    crop = sk_transform.rotate(crop, np.rad2deg(-rot))

    if self.in_hand_mode.find('proj') > -1:
      return self.getInHandOccupancyGridProj(crop, z, rot)
    else:
      return crop.reshape((self.in_hand_size, self.in_hand_size, 1))

  def getInHandOccupancyGridProj(self, crop, z, rot):
    crop = np.round(crop, 5)

    zs = np.array([z+(self.in_hand_size/2-i)*self.heightmap_resolution for i in range(self.in_hand_size)])
    zs = zs.reshape((-1, 1, 1))
    zs = zs.repeat(self.in_hand_size, 1).repeat(self.in_hand_size, 2)
    zs[zs<-self.heightmap_resolution] = 100
    c = crop.reshape(1, self.in_hand_size, self.in_hand_size).repeat(self.in_hand_size, 0)
    occupancy = c > zs

    projection = np.stack((occupancy.sum(0), occupancy.sum(1), occupancy.sum(2)))
    projection = np.rollaxis(projection, 0, 3)
    return projection

  def getEmptyInHand(self):
    if self.in_hand_mode.find('proj') > -1:
      return np.zeros((self.in_hand_size, self.in_hand_size, 3))
    else:
      return np.zeros((self.in_hand_size, self.in_hand_size, 1))
=======
    # crop = sk_transform.rotate(crop, np.rad2deg(-rot))
    crop = sk_transform.rotate(crop, rot)
    return crop.reshape((self.in_hand_size, self.in_hand_size, 1))
>>>>>>> e2c4738a
<|MERGE_RESOLUTION|>--- conflicted
+++ resolved
@@ -205,49 +205,14 @@
     y_max = int(y + self.in_hand_size / 2)
 
     # Crop both heightmaps
-<<<<<<< HEAD
-    crop = heightmap[x_min:x_max, y_min:y_max]
-    if self.in_hand_mode.find('sub') > -1:
-      next_crop = next_heightmap[x_min:x_max, y_min:y_max]
-=======
     crop = heightmap[y_min:y_max, x_min:x_max]
     next_crop = next_heightmap[y_min:y_max, x_min:x_max]
->>>>>>> e2c4738a
-
-      # Adjust the in-hand image to remove background objects
-      next_max = np.max(next_crop)
-      crop[crop >= next_max] -= next_max
+
+    # Adjust the in-hand image to remove background objects
+    next_max = np.max(next_crop)
+    crop[crop >= next_max] -= next_max
 
     # end_effector rotate counter clockwise along z, so in hand img rotate clockwise
-<<<<<<< HEAD
-    crop = sk_transform.rotate(crop, np.rad2deg(-rot))
-
-    if self.in_hand_mode.find('proj') > -1:
-      return self.getInHandOccupancyGridProj(crop, z, rot)
-    else:
-      return crop.reshape((self.in_hand_size, self.in_hand_size, 1))
-
-  def getInHandOccupancyGridProj(self, crop, z, rot):
-    crop = np.round(crop, 5)
-
-    zs = np.array([z+(self.in_hand_size/2-i)*self.heightmap_resolution for i in range(self.in_hand_size)])
-    zs = zs.reshape((-1, 1, 1))
-    zs = zs.repeat(self.in_hand_size, 1).repeat(self.in_hand_size, 2)
-    zs[zs<-self.heightmap_resolution] = 100
-    c = crop.reshape(1, self.in_hand_size, self.in_hand_size).repeat(self.in_hand_size, 0)
-    occupancy = c > zs
-
-    projection = np.stack((occupancy.sum(0), occupancy.sum(1), occupancy.sum(2)))
-    projection = np.rollaxis(projection, 0, 3)
-    return projection
-
-  def getEmptyInHand(self):
-    if self.in_hand_mode.find('proj') > -1:
-      return np.zeros((self.in_hand_size, self.in_hand_size, 3))
-    else:
-      return np.zeros((self.in_hand_size, self.in_hand_size, 1))
-=======
     # crop = sk_transform.rotate(crop, np.rad2deg(-rot))
     crop = sk_transform.rotate(crop, rot)
-    return crop.reshape((self.in_hand_size, self.in_hand_size, 1))
->>>>>>> e2c4738a
+    return crop.reshape((self.in_hand_size, self.in_hand_size, 1))