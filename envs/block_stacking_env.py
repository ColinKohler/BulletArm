--- conflicted
+++ resolved
@@ -34,18 +34,6 @@
 
     def reset(self):
       ''''''
-<<<<<<< HEAD
-      while True:
-        super(BlockStackingEnv, self).reset()
-        try:
-          self._generateShapes(constants.CUBE, self.num_obj, random_orientation=self.random_orientation)
-        except Exception as e:
-          continue
-        else:
-          break
-=======
-      super(BlockStackingEnv, self).reset()
-
       # TODO: Move this to a utils file somewhere and set this in the init fn
       if self.object_type == 'cube':
         object_type = constants.CUBE
@@ -54,8 +42,14 @@
       else:
         raise ValueError('Invalid object type specified. Must be \'cube\' or \'cylinder\'')
 
-      self._generateShapes(object_type, self.num_obj, random_orientation=self.random_orientation)
->>>>>>> e96cb56a
+      while True:
+        super(BlockStackingEnv, self).reset()
+        try:
+          self._generateShapes(object_type, self.num_obj, random_orientation=self.random_orientation)
+        except Exception as e:
+          continue
+        else:
+          break
       return self._getObservation()
 
     def _checkTermination(self):
