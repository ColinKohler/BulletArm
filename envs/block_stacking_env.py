from copy import deepcopy
import numpy as np
from helping_hands_rl_envs.envs.numpy_env import NumpyEnv
from helping_hands_rl_envs.envs.vrep_env import VrepEnv
from helping_hands_rl_envs.envs.pybullet_env import PyBulletEnv

def createBlockStackingEnv(simulator_base_env, config):
  class BlockStackingEnv(simulator_base_env):
    ''''''
    def __init__(self, config):
      if simulator_base_env is NumpyEnv:
<<<<<<< HEAD
        super().__init__(config)
=======
        if 'pick_rot' not in config:
          config['pick_rot'] = True
        if 'place_rot' not in config:
          config['place_rot'] = False
        if 'scale' not in config:
          config['scale'] = 1.
        super(BlockStackingEnv, self).__init__(config['seed'], config['workspace'], config['max_steps'],
                                               config['obs_size'], config['render'], config['action_sequence'],
                                               pick_rot=config['pick_rot'], place_rot=config['place_rot'],
                                               scale=config['scale'], pos_candidate=config['pos_candidate'])
>>>>>>> bcf43019
      elif simulator_base_env is VrepEnv:
        super().__init__(config['seed'], config['workspace'], config['max_steps'],
                         config['obs_size'], config['port'], config['fast_mode'],
                         config['action_sequence'])
      elif simulator_base_env is PyBulletEnv:
        super().__init__(config)
      else:
        raise ValueError('Bad simulator base env specified.')

      self.simulator_base_env = simulator_base_env
      self.random_orientation = config['random_orientation'] if 'random_orientation' in config else False
      self.num_obj = config['num_objects'] if 'num_objects' in config else 1
      self.reward_type = config['reward_type'] if 'reward_type' in config else 'sparse'
      self.min_top = self.num_obj

    def step(self, action):
      if self.reward_type == 'step_left_optimal':
        pre_step_left = self.getStepLeft()
        self.saveState()
        motion_primitive, x, y, z, rot = self._getSpecificAction(action)
        optimal_action = self.planBlockStackingWithX(motion_primitive, x, y)
        self.takeAction(optimal_action)
        self.wait(100)
        optimal_step_left = self.getStepLeft()
        self.restoreState()
      else:
        pre_step_left = 0
        optimal_step_left = 0

      self.takeAction(action)
      self.wait(100)
      obs = self._getObservation()
      done = self._checkTermination()
      curr_num_top = self._getNumTopBlock()
      if self.reward_type == 'dense':
        if 0 < curr_num_top < self.min_top:
          reward = float(self.min_top - curr_num_top)
          self.min_top = curr_num_top
        else:
          reward = 0.0
      elif self.reward_type == 'step_left':
        reward = self.getStepLeft()
      elif self.reward_type == 'step_left_optimal':
        step_left = self.getStepLeft()
        if optimal_step_left > pre_step_left:
          optimal_step_left = pre_step_left
        reward = step_left, optimal_step_left
      else:
        reward = 1.0 if done else 0.0

      if not done:
        done = self.current_episode_steps >= self.max_steps or not self.isSimValid()
      self.current_episode_steps += 1

      return obs, reward, done

    def reset(self):
      ''''''
      super(BlockStackingEnv, self).reset()
      self.blocks = self._generateShapes(0, self.num_obj, random_orientation=self.random_orientation)
      self.min_top = self.num_obj
      return self._getObservation()

    def saveState(self):
      super(BlockStackingEnv, self).saveState()
      self.stacking_state = {'min_top': deepcopy(self.min_top)}

    def restoreState(self):
      super(BlockStackingEnv, self).restoreState()
      self.blocks = self.objects
      self.min_top = self.stacking_state['min_top']

    def _checkTermination(self):
      ''''''
      return self._checkStack()

    def _estimateIfXPossible(self, primitive, x, y):
      z = self._getPrimativeHeight(primitive, x, y)
      if primitive == self.PICK_PRIMATIVE:
        return self._checkPickValid(x, y, z, 0, False)
      else:
        return self._checkPlaceValid(x, y, z, 0, False)

    def getPlan(self):
      return self.planBlockStacking()

    def getStepLeft(self):
      if not self.isSimValid():
        return 100
      step_left = 2 * (self._getNumTopBlock() - 1)
      if self._isHolding():
        step_left -= 1
      return step_left

  def _thunk():
    return BlockStackingEnv(config)

  return _thunk<|MERGE_RESOLUTION|>--- conflicted
+++ resolved
@@ -9,20 +9,7 @@
     ''''''
     def __init__(self, config):
       if simulator_base_env is NumpyEnv:
-<<<<<<< HEAD
         super().__init__(config)
-=======
-        if 'pick_rot' not in config:
-          config['pick_rot'] = True
-        if 'place_rot' not in config:
-          config['place_rot'] = False
-        if 'scale' not in config:
-          config['scale'] = 1.
-        super(BlockStackingEnv, self).__init__(config['seed'], config['workspace'], config['max_steps'],
-                                               config['obs_size'], config['render'], config['action_sequence'],
-                                               pick_rot=config['pick_rot'], place_rot=config['place_rot'],
-                                               scale=config['scale'], pos_candidate=config['pos_candidate'])
->>>>>>> bcf43019
       elif simulator_base_env is VrepEnv:
         super().__init__(config['seed'], config['workspace'], config['max_steps'],
                          config['obs_size'], config['port'], config['fast_mode'],
