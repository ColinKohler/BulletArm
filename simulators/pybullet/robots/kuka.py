import os
import copy
import math
import numpy as np
import numpy.random as npr
from collections import deque

import pybullet as pb
import pybullet_data

import helping_hands_rl_envs
from helping_hands_rl_envs.simulators.pybullet.robots.robot_base import RobotBase
import time

from helping_hands_rl_envs.simulators.pybullet.utils import pybullet_util
from helping_hands_rl_envs.simulators.pybullet.utils import object_generation
from helping_hands_rl_envs.simulators.pybullet.utils import transformations

class Kuka(RobotBase):
  '''

  '''
  def __init__(self):
    super().__init__()
    self.max_velocity = .35
    self.max_force = 200.
    self.finger_a_force = 2.5
    self.finger_b_force = 2
    self.finger_tip_force = 2
    self.end_effector_index = 14
    self.gripper_index = 7

    # lower limits for null space
    self.ll = [-.967, -2, -2.96, 0.19, -2.96, -2.09, -3.05]
    # upper limits for null space
    self.ul = [.967, 2, 2.96, 2.29, 2.96, 2.09, 3.05]
    # joint ranges for null space
    self.jr = [5.8, 4, 5.8, 4, 5.8, 4, 6]
    # restposes for null space
    self.rp = [0, 0, 0, 0.5 * math.pi, 0, -math.pi * 0.5 * 0.66, 0]
    # joint damping coefficents
    self.jd = [
      0.00001, 0.00001, 0.00001, 0.00001, 0.00001, 0.00001, 0.00001, 0.00001, 0.00001, 0.00001,
      0.00001, 0.00001, 0.00001, 0.00001
    ]

    self.home_positions = [0.3926, 0., -2.137, 1.432, 0, -1.591, 0.071, 0., 0., 0., 0., 0., 0., 0., 0.]
    self.home_positions_joint = self.home_positions[:7]
    # self.home_positions = [
    #     0.006418, 0.413184, -0.011401, -1.589317, 0.005379, 1.137684, -0.006539, 0.000048,
    #     -0.299912, 0.000000, -0.000043, 0.299960, 0.000000, -0.000200
    # ]

    self.gripper_joint_limit = [0, 0.2]

  def initialize(self):
    ''''''
    ur5_urdf_filepath = os.path.join(self.root_dir, 'simulators/urdf/kuka/kuka_with_gripper2.sdf')
    self.id = pb.loadSDF(ur5_urdf_filepath)[0]
    pb.resetBasePositionAndOrientation(self.id, [-0.2,0,0], [0,0,0,1])

    # self.is_holding = False
    self.gripper_closed = False
    self.holding_obj = None
    self.num_joints = pb.getNumJoints(self.id)
    [pb.resetJointState(self.id, idx, self.home_positions[idx]) for idx in range(self.num_joints)]
    self.openGripper()

    self.arm_joint_names = list()
    self.arm_joint_indices = list()
    for i in range (self.num_joints):
      joint_info = pb.getJointInfo(self.id, i)
      if i in range(7):
        self.arm_joint_names.append(str(joint_info[1]))
        self.arm_joint_indices.append(i)

  def reset(self):
    self.gripper_closed = False
    self.holding_obj = None
    [pb.resetJointState(self.id, idx, self.home_positions[idx]) for idx in range(self.num_joints)]

  def closeGripper(self, max_it=100):
    ''''''
    p1, p2 = self._getGripperJointPosition()
    target = self.gripper_joint_limit[0]
    self._sendGripperCommand(target, target)
    self.gripper_closed = True
    it = 0
    while abs(target-p1) + abs(target-p2) > 0.001:
      pb.stepSimulation()
      it += 1
      p1_, p2_ = self._getGripperJointPosition()
      if it > max_it or (abs(p1 - p1_) < 0.0001 and abs(p2 - p2_) < 0.0001):
<<<<<<< HEAD
        mean = (p1 + p2) / 2 - 0.01
=======
        # mean = (p1 + p2) / 2 - 0.001
>>>>>>> e96cb56a
        # self._sendGripperCommand(mean, mean)
        return False
      p1 = p1_
      p2 = p2_
    return True

  def adjustGripperCommand(self):
    p1, p2 = self._getGripperJointPosition()
<<<<<<< HEAD
    mean = (p1 + p2) / 2 - 0.01
=======
    mean = (p1 + p2) / 2 - 0.001
>>>>>>> e96cb56a
    self._sendGripperCommand(mean, mean)

  def checkGripperClosed(self):
    limit = self.gripper_joint_limit[1]
    p1, p2 = self._getGripperJointPosition()
    if (limit - p1) + (limit - p2) > 0.001:
      return
    else:
      self.holding_obj = None

  def openGripper(self):
    ''''''
    p1, p2 = self._getGripperJointPosition()
    target = self.gripper_joint_limit[1]
    self._sendGripperCommand(target, target)
    self.gripper_closed = False
    it = 0
    if self.holding_obj:
      pos, rot = self.holding_obj.getPose()
    while abs(target-p1) + abs(target-p2) > 0.001:
      if self.holding_obj and it < 5:
        self.holding_obj.resetPose(pos, rot)
      pb.stepSimulation()
      it += 1
      if it > 100:
        return False
      p1_, p2_ = self._getGripperJointPosition()
      if p1 >= p1_ and p2 >= p2_:
        return False
      p1 = p1_
      p2 = p2_
    return True

  def _calculateIK(self, pos, rot):
    return pb.calculateInverseKinematics(self.id, self.end_effector_index, pos, rot, jointDamping=self.jd)[:7]

  def _getGripperJointPosition(self):
    p1 = -pb.getJointState(self.id, 8)[0]
    p2 = pb.getJointState(self.id, 11)[0]
    return p1, p2

  def _sendPositionCommand(self, commands):
    ''''''
    num_motors = len(self.arm_joint_indices)
    pb.setJointMotorControlArray(self.id, self.arm_joint_indices, pb.POSITION_CONTROL, commands,
                                 targetVelocities=[0.]*num_motors,
                                 forces=[self.max_force]*num_motors,
                                 positionGains=[0.01]*num_motors,
                                 velocityGains=[1.0]*num_motors)

  def _sendGripperCommand(self, target_pos1, target_pos2):
    pb.setJointMotorControlArray(self.id,
                                 [8, 11, 10, 13],
                                 pb.POSITION_CONTROL,
                                 [-target_pos1, target_pos2, 0, 0],
                                 forces=[self.finger_a_force, self.finger_b_force,  self.finger_tip_force, self.finger_tip_force])<|MERGE_RESOLUTION|>--- conflicted
+++ resolved
@@ -24,7 +24,7 @@
     super().__init__()
     self.max_velocity = .35
     self.max_force = 200.
-    self.finger_a_force = 2.5
+    self.finger_a_force = 2
     self.finger_b_force = 2
     self.finger_tip_force = 2
     self.end_effector_index = 14
@@ -91,11 +91,7 @@
       it += 1
       p1_, p2_ = self._getGripperJointPosition()
       if it > max_it or (abs(p1 - p1_) < 0.0001 and abs(p2 - p2_) < 0.0001):
-<<<<<<< HEAD
-        mean = (p1 + p2) / 2 - 0.01
-=======
         # mean = (p1 + p2) / 2 - 0.001
->>>>>>> e96cb56a
         # self._sendGripperCommand(mean, mean)
         return False
       p1 = p1_
@@ -104,11 +100,7 @@
 
   def adjustGripperCommand(self):
     p1, p2 = self._getGripperJointPosition()
-<<<<<<< HEAD
-    mean = (p1 + p2) / 2 - 0.01
-=======
     mean = (p1 + p2) / 2 - 0.001
->>>>>>> e96cb56a
     self._sendGripperCommand(mean, mean)
 
   def checkGripperClosed(self):
@@ -125,6 +117,7 @@
     target = self.gripper_joint_limit[1]
     self._sendGripperCommand(target, target)
     self.gripper_closed = False
+    self.holding_obj = None
     it = 0
     if self.holding_obj:
       pos, rot = self.holding_obj.getPose()
