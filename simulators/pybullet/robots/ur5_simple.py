import os
import copy
import numpy as np
import numpy.random as npr
from collections import deque

import pybullet as pb
import pybullet_data

import helping_hands_rl_envs
import time
from helping_hands_rl_envs.simulators.pybullet.robots.robot_base import RobotBase

from helping_hands_rl_envs.simulators.pybullet.utils import pybullet_util
from helping_hands_rl_envs.simulators.pybullet.utils import object_generation
from helping_hands_rl_envs.simulators.pybullet.utils import transformations

class UR5_Simple(RobotBase):
  '''

  '''
  def __init__(self):
    super(UR5_Simple, self).__init__()
    # Setup arm and gripper variables
    self.max_forces = [150, 150, 150, 28, 28, 28, 30, 30]
    self.gripper_close_force = [30] * 2
    self.gripper_open_force = [30] * 2
    self.end_effector_index = 12

    self.home_positions = [0., 0., -2.137, 1.432, -0.915, -1.591, 0.071, 0., 0., 0., 0., 0., 0., 0.]
    self.home_positions_joint = self.home_positions[1:7]
    self.root_dir = os.path.dirname(helping_hands_rl_envs.__file__)

    self.gripper_joint_limit = [0, 0.036]
    self.gripper_joint_names = list()
    self.gripper_joint_indices = list()

  def initialize(self):
<<<<<<< HEAD
    ''''''
=======
>>>>>>> e96cb56a
    ur5_urdf_filepath = os.path.join(self.root_dir, 'simulators/urdf/ur5/ur5_simple_gripper.urdf')
    self.id = pb.loadURDF(ur5_urdf_filepath, [0,0,0], [0,0,0,1])
    self.gripper_closed = False
    self.holding_obj = None
    self.num_joints = pb.getNumJoints(self.id)
    [pb.resetJointState(self.id, idx, self.home_positions[idx]) for idx in range(self.num_joints)]

    self.arm_joint_names = list()
    self.arm_joint_indices = list()
    self.gripper_joint_names = list()
    self.gripper_joint_indices = list()
    for i in range (self.num_joints):
      joint_info = pb.getJointInfo(self.id, i)
      if i in range(1, 7):
        self.arm_joint_names.append(str(joint_info[1]))
        self.arm_joint_indices.append(i)
      elif i in range(10, 12):
        self.gripper_joint_names.append(str(joint_info[1]))
        self.gripper_joint_indices.append(i)

  def reset(self):
    self.gripper_closed = False
    self.holding_obj = None
    [pb.resetJointState(self.id, idx, self.home_positions[idx]) for idx in range(self.num_joints)]

<<<<<<< HEAD
=======
  def adjustGripperCommand(self):
    p1, p2 = self._getGripperJointPosition()
    mean = (p1 + p2) / 2 + 0.01
    self._sendGripperCommand(mean, mean)

>>>>>>> e96cb56a
  def closeGripper(self, max_it=100):
    ''''''
    p1, p2 = self._getGripperJointPosition()
    limit = self.gripper_joint_limit[1]
    self._sendGripperCommand(limit, limit)
    # self._sendGripperCloseCommand()
    self.gripper_closed = True
    it = 0
    while (limit-p1) + (limit-p2) > 0.001:
    # while p1 < 0.036:
      pb.stepSimulation()
      it += 1
      p1_, p2_ = self._getGripperJointPosition()
      if it > max_it or (abs(p1-p1_)<0.0001 and abs(p2-p2_)<0.0001):
        mean = (p1+p2)/2 + 0.01
        self._sendGripperCommand(mean, mean)
        return False
      p1 = p1_
      p2 = p2_
    return True

  def adjustGripperCommand(self):
    p1, p2 = self._getGripperJointPosition()
    mean = (p1 + p2) / 2 + 0.01
    self._sendGripperCommand(mean, mean)

  def checkGripperClosed(self):
    limit = self.gripper_joint_limit[1]
    p1, p2 = self._getGripperJointPosition()
    if (limit - p1) + (limit - p2) > 0.001:
      return
    else:
      self.holding_obj = None

  def openGripper(self):
    ''''''
    p1, p2 = self._getGripperJointPosition()
    limit = self.gripper_joint_limit[0]
    self._sendGripperCommand(limit, limit)
    self.gripper_closed = False
    it = 0
    while p1 > 0.0:
      pb.stepSimulation()
      it += 1
      if it > 100:
        return False
      p1, p2 = self._getGripperJointPosition()
    return True

  def _calculateIK(self, pos, rot):
    return pb.calculateInverseKinematics(self.id, self.end_effector_index, pos, rot)[:-2]

  def _getGripperJointPosition(self):
    p1 = pb.getJointState(self.id, self.gripper_joint_indices[0])[0]
    p2 = pb.getJointState(self.id, self.gripper_joint_indices[1])[0]
    return p1, p2

  def _sendPositionCommand(self, commands):
    ''''''
    num_motors = len(self.arm_joint_indices)
    pb.setJointMotorControlArray(self.id, self.arm_joint_indices, pb.POSITION_CONTROL, commands,
                                 [0.]*num_motors, self.max_forces[:-2], [0.02]*num_motors, [1.0]*num_motors)

  def _sendGripperCommand(self, target_pos1, target_pos2):
    pb.setJointMotorControlArray(self.id, self.gripper_joint_indices, pb.POSITION_CONTROL,
                                 targetPositions=[target_pos1, target_pos2], forces=self.gripper_open_force,
                                 positionGains=[0.02]*2, velocityGains=[1.0]*2)
    # pb.setJointMotorControlArray(self.id, self.gripper_joint_indices, pb.POSITION_CONTROL,
    #                              targetPositions=[target_pos1, target_pos2], forces=self.gripper_open_force)<|MERGE_RESOLUTION|>--- conflicted
+++ resolved
@@ -36,10 +36,6 @@
     self.gripper_joint_indices = list()
 
   def initialize(self):
-<<<<<<< HEAD
-    ''''''
-=======
->>>>>>> e96cb56a
     ur5_urdf_filepath = os.path.join(self.root_dir, 'simulators/urdf/ur5/ur5_simple_gripper.urdf')
     self.id = pb.loadURDF(ur5_urdf_filepath, [0,0,0], [0,0,0,1])
     self.gripper_closed = False
@@ -65,14 +61,11 @@
     self.holding_obj = None
     [pb.resetJointState(self.id, idx, self.home_positions[idx]) for idx in range(self.num_joints)]
 
-<<<<<<< HEAD
-=======
   def adjustGripperCommand(self):
     p1, p2 = self._getGripperJointPosition()
     mean = (p1 + p2) / 2 + 0.01
     self._sendGripperCommand(mean, mean)
 
->>>>>>> e96cb56a
   def closeGripper(self, max_it=100):
     ''''''
     p1, p2 = self._getGripperJointPosition()
@@ -93,11 +86,6 @@
       p1 = p1_
       p2 = p2_
     return True
-
-  def adjustGripperCommand(self):
-    p1, p2 = self._getGripperJointPosition()
-    mean = (p1 + p2) / 2 + 0.01
-    self._sendGripperCommand(mean, mean)
 
   def checkGripperClosed(self):
     limit = self.gripper_joint_limit[1]
