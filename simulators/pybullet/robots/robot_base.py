--- conflicted
+++ resolved
@@ -15,7 +15,6 @@
 from helping_hands_rl_envs.simulators.pybullet.utils import pybullet_util
 from helping_hands_rl_envs.simulators.pybullet.utils import object_generation
 from helping_hands_rl_envs.simulators.pybullet.utils import transformations
-from helping_hands_rl_envs.simulators import constants
 
 class RobotBase:
   def __init__(self):
@@ -111,9 +110,6 @@
     self.moveTo(pre_pos, pre_rot, dynamic)
     self.moveToJ(self.home_positions_joint, dynamic)
 
-<<<<<<< HEAD
-  def moveTo(self, pos, rot, dynamic=True, pos_th=1e-3, rot_th=1e-3):
-=======
   def pull(self, pos, rot, offset, dynamic=True):
     pre_pos = copy.copy(pos)
     m = np.array(pb.getMatrixFromQuaternion(rot)).reshape(3, 3)
@@ -129,8 +125,7 @@
     self.openGripper()
     self.moveToJ(self.home_positions_joint, dynamic)
 
-  def moveTo(self, pos, rot, dynamic=True):
->>>>>>> baffa396
+  def moveTo(self, pos, rot, dynamic=True, pos_th=1e-3, rot_th=1e-3):
     if dynamic or not self.holding_obj:
       self._moveToCartesianPose(pos, rot, dynamic, pos_th, rot_th)
     else:
