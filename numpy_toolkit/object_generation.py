--- conflicted
+++ resolved
@@ -36,15 +36,9 @@
       valid_rot2 = valid_rot1 + np.pi/2
     else:
       valid_rot2 = valid_rot1 - np.pi/2
-<<<<<<< HEAD
     return np.allclose(grasp_pos[:-1], self.pos[:-1], atol=(self.size/2)) and \
            (np.abs(grasp_rot-valid_rot1) < np.pi/8 or np.abs(grasp_rot-valid_rot2) < np.pi/8) and \
            grasp_pos[-1] < self.size
-=======
-    return np.allclose(grasp_pos[:-1], self.pos[:-1], atol=3*(self.size/2)) and \
-           grasp_pos[-1] < (self.pos[-1] * 2)
-           # (np.abs(grasp_rot-valid_rot1) < np.pi/1 or np.abs(grasp_rot-valid_rot2) < np.pi/1) and \
->>>>>>> 1b75cf42
 
 #=================================================================================================#
 #                                         Generation                                              #
