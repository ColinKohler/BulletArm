--- conflicted
+++ resolved
@@ -144,7 +144,6 @@
     [remote.send(('close', None)) for remote in self.remotes]
     [process.join() for process in self.processes]
 
-<<<<<<< HEAD
   def save(self):
     for remote in self.remotes:
       remote.send(('save', None))
@@ -152,11 +151,10 @@
   def restore(self):
     for remote in self.remotes:
       remote.send(('restore', None))
-=======
+
   def getObjPosition(self):
     for remote in self.remotes:
       remote.send('get_obj_position')
 
     position = [remote.recv() for remote in self.remotes]
-    return position
->>>>>>> 7cfa0fc0
+    return position