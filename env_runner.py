import numpy as np
import torch
from multiprocessing import Process, Pipe
import os
import git
import helping_hands_rl_envs

def worker(remote, parent_remote, env_fn):
  '''
  Worker function which interacts with the environment over remote

  Args:
    - remote: Worjer remote connection
    - parent_remote: EnvRunner remote connection
    - env_fn: Function which creates a deictic environment
  '''
  parent_remote.close()
  env = env_fn()
  try:
    while True:
      cmd, data = remote.recv()
      if cmd == 'step':
        obs, reward, done = env.step(data)
        remote.send((obs, reward, done))
      elif cmd == 'step_auto_reset':
        obs, reward, done = env.step(data)
        if done: obs = env.reset()
        remote.send((obs, reward, done))
      elif cmd == 'reset':
        obs = env.reset()
        remote.send(obs)
      elif cmd == 'save':
        env.saveState()
      elif cmd == 'restore':
        env.restoreState()
      elif cmd == 'close':
        remote.close()
        break
      elif cmd == 'get_spaces':
        remote.send((env.obs_shape, env.action_space, env.action_shape))
      elif cmd == 'get_obj_positions':
        remote.send(env.getObjectPositions())
      elif cmd == 'get_obj_poses':
        remote.send(env.getObjectPoses())
      elif cmd == 'get_plan':
        remote.send(env.getPlan())
      elif cmd == 'set_pos_candidate':
        env.setPosCandidate(data)
      elif cmd == 'save_to_file':
        path = data
        env.saveEnvToFile(path)
      elif cmd == 'load_from_file':
        path = data
        env.loadEnvFromFile(path)
      else:
        raise NotImplementerError
  except KeyboardInterrupt:
    print('EnvRunner worker: caught keyboard interrupt')
  # finally:

class EnvRunner(object):
  '''
  Environment runner which runs mulitpl environemnts in parallel in subprocesses
  and communicates with them via pipe

  Args:
    - envs: List of DeiciticEnvs
  '''
  def __init__(self, env_fns):
    self.waiting = False
    self.closed = False

    num_envs = len(env_fns)
    self.remotes, self.worker_remotes = zip(*[Pipe() for _ in range(num_envs)])
    self.processes = [Process(target=worker, args=(worker_remote, remote, env_fn))
                      for (worker_remote, remote, env_fn) in zip(self.worker_remotes, self.remotes, env_fns)]
    self.num_processes = len(self.processes)

    for process in self.processes:
      process.daemon = True
      process.start()
    for remote in self.worker_remotes:
      remote.close()

    self.remotes[0].send(('get_spaces', None))
    self.obs_shape, self.action_space, self.action_shape = self.remotes[0].recv()

  def step(self, actions, auto_reset=True):
    '''
    Step the environments synchronously.

    Args:
      - actions: PyTorch variable of environment actions
    '''
    self.stepAsync(actions, auto_reset)
    return self.stepWait()

  def stepAsync(self, actions, auto_reset=True):
    '''
    Step each environment in a async fashion

    Args:
      - actions: PyTorch variable of environment actions
    '''
    actions = actions.squeeze(1).numpy()
    for remote, action in zip(self.remotes, actions):
      if auto_reset:
        remote.send(('step_auto_reset', action))
      else:
        remote.send(('step', action))
    self.waiting = True

  def stepWait(self):
    '''
    Wait until each environment has completed its next step

    Returns: (obs, rewards, dones)
      - obs: Torch vector of observations
      - rewards: Torch vector of rewards
      - dones: Numpy vector of 0/1 flags indicating if episode is done
    '''
    results = [remote.recv() for remote in self.remotes]
    self.waiting = False

    obs, rewards, dones = zip(*results)
    states, depths = zip(*obs)

    states = torch.from_numpy(np.stack(states).astype(float)).float()
    depths = torch.from_numpy(np.stack(depths)).float()
    rewards = torch.from_numpy(np.stack(rewards)).float()
    if len(rewards.shape) == 1:
      rewards = rewards.unsqueeze(1)
    dones = torch.from_numpy(np.stack(dones).astype(np.float32)).float()

    return states, depths, rewards, dones

  def reset(self):
    '''
    Reset each environment

    Returns: Torch vector of observations
    '''
    for remote in self.remotes:
      remote.send(('reset', None))

    obs = [remote.recv() for remote in self.remotes]
    states, depths = zip(*obs)

    states = torch.from_numpy(np.stack(states).astype(float)).float()
    depths = torch.from_numpy(np.stack(depths)).float()

    return states, depths

  def reset_envs(self, env_nums):
    for env_num in env_nums:
      self.remotes[env_num].send(('reset', None))

    obs = [self.remotes[env_num].recv() for env_num in env_nums]
    states, depths = zip(*obs)

    states = torch.from_numpy(np.stack(states).astype(float)).float()
    depths = torch.from_numpy(np.stack(depths)).float()

    return states, depths

  def close(self):
    '''
    Close all worker processes
    '''
    self.closed = True
    if self.waiting:
      [remote.recv() for remote in self.remotes]
    [remote.send(('close', None)) for remote in self.remotes]
    [process.join() for process in self.processes]

  def save(self):
    for remote in self.remotes:
      remote.send(('save', None))

  def restore(self):
    for remote in self.remotes:
      remote.send(('restore', None))

<<<<<<< HEAD
  def saveToFile(self, path):
    for i, remote in enumerate(self.remotes):
      p = os.path.join(path, str(i))
      if not os.path.exists(p):
        os.makedirs(p)
      remote.send(('save_to_file', os.path.join(path, str(i))))

  def loadFromFile(self, path):
    for i, remote in enumerate(self.remotes):
      remote.send(('load_from_file', os.path.join(path, str(i))))

  def getObjPosition(self):
=======
  def getObjPositions(self):
    for remote in self.remotes:
      remote.send(('get_obj_positions', None))

    positions = [remote.recv() for remote in self.remotes]
    return np.array(positions)

  def getObjPoses(self):
>>>>>>> bcf43019
    for remote in self.remotes:
      remote.send(('get_obj_poses', None))

    poses = [remote.recv() for remote in self.remotes]
    return np.array(poses)

  def getPlan(self):
    for remote in self.remotes:
      remote.send(('get_plan', None))
    plan = [remote.recv() for remote in self.remotes]
    plan = torch.from_numpy(np.stack(plan)).float()
    return plan

  def setPosCandidate(self, pos_candidate):
    for remote in self.remotes:
      remote.send(('set_pos_candidate', pos_candidate))

  @staticmethod
  def getEnvGitHash():
    repo = git.Repo(helping_hands_rl_envs.__path__[0])
    return repo.head.object.hexsha<|MERGE_RESOLUTION|>--- conflicted
+++ resolved
@@ -180,8 +180,7 @@
   def restore(self):
     for remote in self.remotes:
       remote.send(('restore', None))
-
-<<<<<<< HEAD
+      
   def saveToFile(self, path):
     for i, remote in enumerate(self.remotes):
       p = os.path.join(path, str(i))
@@ -193,8 +192,6 @@
     for i, remote in enumerate(self.remotes):
       remote.send(('load_from_file', os.path.join(path, str(i))))
 
-  def getObjPosition(self):
-=======
   def getObjPositions(self):
     for remote in self.remotes:
       remote.send(('get_obj_positions', None))
@@ -203,7 +200,6 @@
     return np.array(positions)
 
   def getObjPoses(self):
->>>>>>> bcf43019
     for remote in self.remotes:
       remote.send(('get_obj_poses', None))
 
