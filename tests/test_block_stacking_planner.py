--- conflicted
+++ resolved
@@ -10,11 +10,7 @@
 render = False
 env_config = {'workspace': workspace, 'max_steps': 10, 'obs_size': obs_size, 'action_sequence': 'pxy',
               'num_objects': 3, 'render': render, 'fast_mode': True, 'simulate_grasps': True, 'robot': 'kuka', 'seed':10}
-<<<<<<< HEAD
-planner_config = {'pick_noise': [0.0, 0.0], 'place_noise': [0.0, 0.0], 'rand_pick_prob': 0.0, 'rand_place_prob': 0.0, 'planner_res': 3}
-=======
 planner_config = {'pick_noise': [0.000, 0.020], 'place_noise': [0.000, 0.020], 'rand_pick_prob': 0.0, 'rand_place_prob': 0.0, 'planner_res': 3}
->>>>>>> 77eecbd8
 envs = env_factory.createEnvs(1, 'data', 'pybullet', 'block_stacking', env_config, planner_config=planner_config)
 heightmap_resolution = (workspace[0,1] - workspace[0,0]) / obs_size
 
