import time
from copy import deepcopy
import numpy as np
import matplotlib.pyplot as plt
import torch

import helping_hands_rl_envs.env_factory as env_factory

<<<<<<< HEAD
workspace = np.asarray([[0, 50],
                        [0, 50],
                        [0, 50]])

env_config = {'workspace': workspace, 'max_steps': 10, 'obs_size': 50, 'render': True, 'action_sequence': 'xyzr'}
envs = env_factory.createEnvs(1, 'numpy', 'block_picking', env_config)

for i in range(100):
  states, obs = envs.reset()
=======
workspace = np.asarray([[0, 100],
                        [0, 100],
                        [0, 500]])

env_config = {'workspace': workspace, 'max_steps': 10, 'obs_size': 100, 'render': True, 'action_sequence': 'xy',
              'num_objects': 1}
envs = env_factory.createEnvs(1, 'numpy', 'block_picking', env_config)

states, obs = envs.reset()
for i in range(1, 3):
>>>>>>> 6149d8af
  plt.imshow(obs.squeeze(), cmap='gray')
  plt.show()
  actions = torch.tensor([[i * 10, i * 10]])
  states_, obs_, rewards, dones = envs.step(actions)

  obs = obs_
  pass

states, obs = envs.reset()
for i in range(1, 3):
  plt.imshow(obs.squeeze(), cmap='gray')
  plt.show()
  actions = torch.tensor([[i * 50, i * 50]])
  states_, obs_, rewards, dones = envs.step(actions)

  obs = obs_
  pass
<|MERGE_RESOLUTION|>--- conflicted
+++ resolved
@@ -1,22 +1,10 @@
 import time
-from copy import deepcopy
 import numpy as np
 import matplotlib.pyplot as plt
 import torch
 
 import helping_hands_rl_envs.env_factory as env_factory
 
-<<<<<<< HEAD
-workspace = np.asarray([[0, 50],
-                        [0, 50],
-                        [0, 50]])
-
-env_config = {'workspace': workspace, 'max_steps': 10, 'obs_size': 50, 'render': True, 'action_sequence': 'xyzr'}
-envs = env_factory.createEnvs(1, 'numpy', 'block_picking', env_config)
-
-for i in range(100):
-  states, obs = envs.reset()
-=======
 workspace = np.asarray([[0, 100],
                         [0, 100],
                         [0, 500]])
@@ -27,21 +15,10 @@
 
 states, obs = envs.reset()
 for i in range(1, 3):
->>>>>>> 6149d8af
   plt.imshow(obs.squeeze(), cmap='gray')
   plt.show()
   actions = torch.tensor([[i * 10, i * 10]])
   states_, obs_, rewards, dones = envs.step(actions)
 
   obs = obs_
-  pass
-
-states, obs = envs.reset()
-for i in range(1, 3):
-  plt.imshow(obs.squeeze(), cmap='gray')
-  plt.show()
-  actions = torch.tensor([[i * 50, i * 50]])
-  states_, obs_, rewards, dones = envs.step(actions)
-
-  obs = obs_
-  pass
+  pass