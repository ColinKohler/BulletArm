import gc
import time
import copy
import ray
import torch
import torch.nn.functional as F
import numpy as np
import numpy.random as npr


from bulletarm_baselines.vtt.vtt.agent import Agent
from bulletarm_baselines.vtt.vtt.data_generator import DataGenerator, EvalDataGenerator
from bulletarm_baselines.vtt.vtt.models.sac import TwinnedQNetwork, GaussianPolicy
from bulletarm_baselines.vtt.vtt.models.latent import LatentModel
from bulletarm_baselines.vtt.vtt.utils import create_feature_actions
from bulletarm_baselines.vtt.vtt import torch_utils

@ray.remote
class Trainer(object):
  '''
  Ray worker that cordinates training of our model.

  Args:
    initial_checkpoint (dict): Checkpoint to initalize training with.
    config (dict): Task config.
  '''
  def __init__(self, initial_checkpoint, config):
    self.config = config
    self.device = torch.device('cuda') if torch.cuda.is_available() else torch.device('cpu')

    self.alpha = self.config.init_temp
    self.target_entropy = -self.config.action_dim
    self.log_alpha = torch.tensor(np.log(self.alpha), requires_grad=True, device=self.device)
    # self.alpha_optimizer = torch.optim.Adam([self.log_alpha], lr=self.config.actor_lr_init)
    self.alpha_optimizer = torch.optim.Adam([self.log_alpha], lr=0.0001)

    # Initialize actor, critic, and latent models
    self.latent = LatentModel([4, 64, 64], [5])
    self.latent.train()
    self.latent.to(self.device)

    self.actor = GaussianPolicy([5], 8, 288)
    self.actor.train()
    self.actor.to(self.device)

    self.critic = TwinnedQNetwork([5], 32, 256)
    self.critic.train()
    self.critic.to(self.device)

    self.critic_target = TwinnedQNetwork([5], 32, 256)
    self.critic_target.train()
    self.critic_target.to(self.device)
    for param in self.critic_target.parameters():
      param.requires_grad = False

    self.training_step = initial_checkpoint['training_step']
    self.init_training_step = self.training_step
    self.pre_training_step = initial_checkpoint['pre_training_step']
<<<<<<< HEAD
    # self.init_pre_training_step = self.pre_training_step
=======
>>>>>>> 199f4b5f

    # Initialize optimizer
    # self.latent_optimizer = torch.optim.Adam(self.latent.parameters(),
    #                                          lr=self.config.latent_lr_init)
    self.latent_optimizer = torch.optim.Adam(self.latent.parameters(),
                                             lr=0.0001)
    self.latent_scheduler = torch.optim.lr_scheduler.ExponentialLR(self.latent_optimizer,
                                                                   self.config.lr_decay)
    self.actor_optimizer = torch.optim.Adam(self.actor.parameters(),
                                            lr=self.config.actor_lr_init)
    self.actor_scheduler = torch.optim.lr_scheduler.ExponentialLR(self.actor_optimizer,
                                                                  self.config.lr_decay)
    self.critic_optimizer = torch.optim.Adam(self.critic.parameters(),
                                             lr=self.config.critic_lr_init)
    self.critic_scheduler = torch.optim.lr_scheduler.ExponentialLR(self.critic_optimizer,
                                                                   self.config.lr_decay)

    if initial_checkpoint['optimizer_state'] is not None:
      self.actor_optimizer.load_state_dict(
        copy.deepcopy(initial_checkpoint['optimizer_state'][0])
      )
      self.critic_optimizer.load_state_dict(
        copy.deepcopy(initial_checkpoint['optimizer_state'][1])
      )

    # Initialize data generator
    self.agent = Agent(self.config, self.device, latent=self.latent, actor=self.actor, critic=self.critic)
    self.data_generator = DataGenerator(self.agent, self.config, self.config.seed)

    # Set random number generator seed
    if self.config.seed:
      npr.seed(self.config.seed)
      torch.manual_seed(self.config.seed)

  def generateExpertData(self, replay_buffer, shared_storage, logger):
    '''
    Generate the amount of expert data defined in the task config.

    Args:
      replay_buffer (ray.worker): Replay buffer worker containing data samples.
      shared_storage (ray.worker): Shared storage worker, shares data across workers.
      logger (ray.worker): Logger worker, logs training data across workers.
    '''
    num_expert_eps = 0
    self.data_generator.resetEnvs(is_expert=True)
    while num_expert_eps < self.config.num_expert_episodes:
      self.data_generator.stepEnvsAsync(shared_storage, replay_buffer, logger, expert=True)
      complete_eps = self.data_generator.stepEnvsWait(shared_storage, replay_buffer, logger, expert=True)
      num_expert_eps += complete_eps

  def generateData(self, num_eps, replay_buffer, shared_storage, logger):
    '''

    Args:
      replay_buffer (ray.worker): Replay buffer worker containing data samples.
      shared_storage (ray.worker): Shared storage worker, shares data across workers.
      logger (ray.worker): Logger worker, logs training data across workers.
    '''
    current_eps = 0
    self.data_generator.resetEnvs(is_expert=False)
    while current_eps < num_eps:
      self.data_generator.stepEnvsAsync(shared_storage, replay_buffer, logger)
      complete_eps = self.data_generator.stepEnvsWait(shared_storage, replay_buffer, logger)
      current_eps += complete_eps

  def continuousUpdateWeights(self, replay_buffer, shared_storage, logger):
    '''
    Continuously sample batches from the replay buffer and perform weight updates.
    This continuous until the desired number of training steps has been reached.

    Args:
      replay_buffer (ray.worker): Replay buffer worker containing data samples.
      shared_storage (ray.worker): Shared storage worker, shares data across workers.
      logger (ray.worker): Logger worker, logs training data across workers.
    '''
    self.data_generator.resetEnvs(is_expert=False)

    # Update latent variable model first before SLAC
    # next_batch = replay_buffer.sample.remote(shared_storage)
    next_batch = replay_buffer.sample_latent.remote(shared_storage)
    # while self.init_training_step < self.config.init_training_steps and \
    #     not ray.get(shared_storage.getInfo.remote('terminate')):

    #   idx_batch, batch = ray.get(next_batch)
    #   next_batch = replay_buffer.sample.remote(shared_storage)

    #   latent_loss = self.updateLatent(batch)
    #   self.updateLatentAlign(batch)
    while self.pre_training_step < 500 and \
      not ray.get(shared_storage.getInfo.remote('terminate')):
      idx_batch, batch = ray.get(next_batch)

      next_batch = replay_buffer.sample_latent.remote(shared_storage)

      latent_loss = self.updateLatent(batch, logger)
      self.updateLatentAlign(batch)

<<<<<<< HEAD
      # Logger/Shared storage updates
      shared_storage.setInfo.remote(
        {
          'pre_training_step' : self.pre_training_step,
          'run_eval_interval' : self.pre_training_step > 0 and self.pre_training_step % self.config.eval_interval == 0
        }
      )
      logger.updateScalars.remote(
        {
          '3.Loss/4.Latent_lr' : self.latent_optimizer.param_groups[0]['lr'],
        }
      )

      print('Pre-training step: {}'.format(self.pre_training_step))
=======
>>>>>>> 199f4b5f
      self.pre_training_step += 1

    # Update SLAC while generating data
    next_batch = replay_buffer.sample.remote(shared_storage)
    while self.training_step < self.config.training_steps and \
          not ray.get(shared_storage.getInfo.remote('terminate')):

      # Pause training if we need to wait for eval interval to end
      if ray.get(shared_storage.getInfo.remote('pause_training')):
        time.sleep(0.5)
        continue

      self.data_generator.stepEnvsAsync(shared_storage, replay_buffer, logger)

      idx_batch, batch = ray.get(next_batch)
      next_batch = replay_buffer.sample.remote(shared_storage)

      latent_loss = self.updateLatent(batch)
      self.updateLatentAlign(batch)
      priorities, loss = self.updateWeights(batch)
      replay_buffer.updatePriorities.remote(priorities.cpu(), idx_batch)
      self.training_step += 1

      self.data_generator.stepEnvsWait(shared_storage, replay_buffer, logger)

      # Update target critic towards current critic
      self.softTargetUpdate()

      # Update LRs
      if self.training_step > 0 and self.training_step % self.config.lr_decay_interval == 0:
        self.actor_scheduler.step()
        self.critic_scheduler.step()

      # Save to shared storage
      if self.training_step % self.config.checkpoint_interval == 0:
        latent_weights = torch_utils.dictToCpu(self.latent.state_dict())
        actor_weights = torch_utils.dictToCpu(self.actor.state_dict())
        critic_weights = torch_utils.dictToCpu(self.critic.state_dict())
        latent_optimizer_state = torch_utils.dictToCpu(self.latent_optimizer.state_dict())
        actor_optimizer_state = torch_utils.dictToCpu(self.actor_optimizer.state_dict())
        critic_optimizer_state = torch_utils.dictToCpu(self.critic_optimizer.state_dict())

        shared_storage.setInfo.remote(
          {
            'weights' : copy.deepcopy((latent_weights, actor_weights, critic_weights)),
            'optimizer_state' : (copy.deepcopy(latent_optimizer_state),
                                 copy.deepcopy(actor_optimizer_state),
                                 copy.deepcopy(critic_optimizer_state))
          }
        )

        if self.config.save_model:
          #shared_storage.saveReplayBuffer.remote(replay_buffer.getBuffer.remote())
          shared_storage.saveCheckpoint.remote()

      # Logger/Shared storage updates
      shared_storage.setInfo.remote(
        {
          'training_step' : self.training_step,
          'run_eval_interval' : self.training_step > 0 and self.training_step % self.config.eval_interval == 0
        }
      )
      logger.updateScalars.remote(
        {
          '3.Loss/4.Latent_lr' : self.latent_optimizer.param_groups[0]['lr'],
          '3.Loss/5.Actor_lr' : self.actor_optimizer.param_groups[0]['lr'],
          '3.Loss/6.Critic_lr' : self.critic_optimizer.param_groups[0]['lr'],
          '3.Loss/7.Entropy' : loss[3]
        }
      )
      logger.logTrainingStep.remote(
        {
          'Latent' : latent_loss,
          'Actor' : loss[0],
          'Critic' : loss[1],
          'Alpha' : loss[2],
        }
      )

  def updateLatent(self, batch, logger):
    # obs_batch, next_obs_batch, action_batch, reward_batch, done_batch, is_expert_batch, weight_batch = self.processBatch(batch)
    next_obs_batch, action_batch, reward_batch, done_batch, _ = self.processLatentBatch(batch)

    loss_kld, loss_image, loss_reward, align_loss, contact_loss = self.latent.calculate_loss(next_obs_batch[0], next_obs_batch[1], action_batch,
                                                                                             reward_batch, done_batch, self.config.max_force)

    self.latent_optimizer.zero_grad()
    (loss_kld + loss_image + loss_reward + align_loss + contact_loss).backward()
    self.latent_optimizer.step()

    logger.logTrainingStep.remote(
        {
          'KLD Loss' : loss_kld.item(),
          'Reconstruction Loss' : loss_image.item(),
          'Action conditioned Loss' : loss_reward.item(),
          'Latent Alignment Loss' : align_loss.item(),
          'Contact Loss' : contact_loss.item(),
        }
      )

    return loss_kld.item() + loss_reward.item() + loss_image.item() + align_loss.item() + contact_loss.item()

  def updateLatentAlign(self, batch):
    next_obs_batch, _, _, _, _ = self.processLatentBatch(batch)

    align_loss = self.latent.calculate_alignment_loss(next_obs_batch[0], next_obs_batch[1])

    self.latent_optimizer.zero_grad()
    align_loss.backward()
    self.latent_optimizer.step()

    return align_loss.item()

  def updateSAC(self, batch):
    '''
    Perform one training step.

    Args:
      () : The current batch.

    Returns:
      (numpy.array, double) : (Priorities, Batch Loss)
    '''
    obs_batch, next_obs_batch, action_batch, reward_batch, non_final_mask_batch, is_expert_batch, weight_batch = self.processBatch(batch)

    # Calculate latent representation
    with torch.no_grad():
      feature_, _, _ = self.latent.encoder(obs_batch)
      z_ = torch.cat(self.latent.sample_posterior(feature_, action_batch)[2:], dim=-1)
    z, next_z = z_[:,-2], z_[:,-1]
    feature_action, next_feature_action = create_feature_actions(feature_, action_batch)

    # Critic Update
    with torch.no_grad():
      next_action, next_log_pi = self.actor.sample(next_feature_action)
      next_q1, next_q2 = self.critic_target(next_z, next_action)
      next_log_pi, next_q1, next_q2 = next_log_pi.squeeze(), next_q1.squeeze(), next_q2.squeeze()

      next_q = torch.min(next_q1, next_q2) - self.alpha * next_log_pi
      target_q = reward_batch + non_final_mask_batch * self.config.discount * next_q

    curr_q1, curr_q2 = self.critic(z, action_batch)
    curr_q1, curr_q2 = curr_q1.squeeze(), curr_q2.squeeze()

    critic_loss = F.mse_loss(curr_q1, target_q) + F.mse_loss(curr_q2, target_q)

    with torch.no_grad():
      td_error = 0.5 * (torch.abs(curr_q1 - target_q) + torch.abs(curr_q2 - target_q))

    self.critic_optimizer.zero_grad()
    critic_loss.backward(retain_graph=False)
    self.critic_optimizer.step()

    # Actor update
    action, log_pi = self.actor.sample(feature_action)
    q1, q2 = self.critic(z, action)

    actor_loss = -torch.mean(torch.min(q1, q2) - self.alpha * log_pi)
    if is_expert_batch.sum():
      actor_loss += 0.1 * F.mse_loss(action[is_expert_batch], action_batch[is_expert_batch])

    self.actor_optimizer.zero_grad()
    actor_loss.backward(retain_graph=False)
    self.actor_optimizer.step()

    # Alpha update
    alpha_loss = -(self.log_alpha * (log_pi + self.target_entropy).detach()).mean()

    self.alpha_optimizer.zero_grad()
    alpha_loss.backward(retain_graph=False)
    self.alpha_optimizer.step()

    with torch.no_grad():
      entropy = -log_pi.detach().mean()
      self.alpha = self.log_alpha.exp()

    return td_error, (actor_loss.item(), critic_loss.item(), alpha_loss.item(), entropy.item())

  def processBatch(self, batch):
    obs_batch, next_obs_batch, action_batch, reward_batch, done_batch, is_expert_batch, weight_batch = batch

    obs_batch = (obs_batch[0].to(self.device), obs_batch[1].to(self.device))
    next_obs_batch = (next_obs_batch[0].to(self.device), next_obs_batch[1].to(self.device))
    action_batch = action_batch.to(self.device)
    reward_batch = reward_batch.to(self.device)
    done_batch = done_batch.to(self.device)
    weight_batch = weight_batch.to(self.device)

  def processLatentBatch(self, batch):
    next_obs_batch, action_batch, reward_batch, done_batch, _ = batch

    next_obs_batch = (next_obs_batch[0].to(self.device), next_obs_batch[1].to(self.device))
    action_batch = action_batch.to(self.device)
    reward_batch = reward_batch.to(self.device)
    done_batch = done_batch.to(self.device)

    return next_obs_batch, action_batch, reward_batch, done_batch, _

  def softTargetUpdate(self):
    '''
    Update the target critic model to the current critic model.
    '''
    for t_param, l_param in zip(self.critic_target.parameters(), self.critic.parameters()):
      t_param.data.copy_(self.config.tau * l_param.data + (1.0 - self.config.tau) * t_param.data)<|MERGE_RESOLUTION|>--- conflicted
+++ resolved
@@ -55,11 +55,6 @@
 
     self.training_step = initial_checkpoint['training_step']
     self.init_training_step = self.training_step
-    self.pre_training_step = initial_checkpoint['pre_training_step']
-<<<<<<< HEAD
-    # self.init_pre_training_step = self.pre_training_step
-=======
->>>>>>> 199f4b5f
 
     # Initialize optimizer
     # self.latent_optimizer = torch.optim.Adam(self.latent.parameters(),
@@ -157,25 +152,6 @@
       latent_loss = self.updateLatent(batch, logger)
       self.updateLatentAlign(batch)
 
-<<<<<<< HEAD
-      # Logger/Shared storage updates
-      shared_storage.setInfo.remote(
-        {
-          'pre_training_step' : self.pre_training_step,
-          'run_eval_interval' : self.pre_training_step > 0 and self.pre_training_step % self.config.eval_interval == 0
-        }
-      )
-      logger.updateScalars.remote(
-        {
-          '3.Loss/4.Latent_lr' : self.latent_optimizer.param_groups[0]['lr'],
-        }
-      )
-
-      print('Pre-training step: {}'.format(self.pre_training_step))
-=======
->>>>>>> 199f4b5f
-      self.pre_training_step += 1
-
     # Update SLAC while generating data
     next_batch = replay_buffer.sample.remote(shared_storage)
     while self.training_step < self.config.training_steps and \
