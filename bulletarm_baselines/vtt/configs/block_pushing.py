--- conflicted
+++ resolved
@@ -38,13 +38,8 @@
                                        'block_pushing',
                                        datetime.datetime.now().strftime('%Y-%m-%d--%H-%M-%S'))
     self.save_model = True
-<<<<<<< HEAD
-    self.pretraining_steps = 12000
-    self.training_steps = 25000
-=======
     self.pretraining_steps = 10000
     self.training_steps = 35000
->>>>>>> 7b2ad1e8
     self.batch_size_latent = 32
     self.batch_size_SAC = 64
     self.target_update_interval = 1
@@ -52,10 +47,6 @@
     self.init_temp = 1e-2
     self.tau = 5e-3
     self.discount = 0.99
-<<<<<<< HEAD
-    # self.deterministic = True
-=======
->>>>>>> 7b2ad1e8
 
      # Eval
     self.num_eval_envs = 5
