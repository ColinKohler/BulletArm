--- conflicted
+++ resolved
@@ -50,11 +50,7 @@
 
     # Eval
     self.num_eval_envs = 5
-<<<<<<< HEAD
     self.num_eval_episodes = 10
-=======
-    self.num_eval_episodes = 50
->>>>>>> 8bcc01cb
     self.eval_interval = 500
     self.num_eval_intervals = int(self.training_steps / self.eval_interval)
 
