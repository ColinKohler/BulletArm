import numpy as np
import numpy.random as npr

from helping_hands_rl_envs.planners.base_planner import BasePlanner
from helping_hands_rl_envs.planners.block_structure_base_planner import BlockStructureBasePlanner
from helping_hands_rl_envs.simulators import constants

class BlockStackingPlanner(BlockStructureBasePlanner):
  def __init__(self, env, config):
    super(BlockStackingPlanner, self).__init__(env, config)

  def getPickingAction(self):
<<<<<<< HEAD
    if npr.rand() > self.rand_pick_prob:
      blocks, block_poses = self.getBlockPoses(roll=True)

      x, y, z, r = block_poses[0][0], block_poses[0][1], block_poses[0][2], block_poses[0][5]
      for block, pose in zip(blocks, block_poses):
        # TODO: This function could use a better name
        if self.env._isObjOnTop(block):
          x, y, z, r = pose[0], pose[1], pose[2], pose[5]
          break

      if self.pos_noise: x, y = self.addNoiseToPos(x, y)
      if self.rot_noise: rot = self.addNoiseToRot(rot)

      return self.env._encodeAction(constants.PICK_PRIMATIVE, x, y, z, r)
    else:
      x = npr.uniform(self.env.workspace[0,0], self.env.workspace[0,1])
      y = npr.uniform(self.env.workspace[1,0], self.env.workspace[1,1])
      z = 0.
      r = npr.uniform(0., np.pi)

      return self.env._encodeAction(constants.PICK_PRIMATIVE, x, y, z, r)
=======
    return self.pickSecondTallestObjOnTop()
>>>>>>> 2d4be15e

  def getPlacingAction(self):
    return self.placeOnHighestObj()

  def getStepLeft(self):
    if not self.isSimValid():
      return 100
    step_left = 2 * (self.getNumTopBlock() - 1)
    if self.isHolding():
      step_left -= 1
    return step_left<|MERGE_RESOLUTION|>--- conflicted
+++ resolved
@@ -10,31 +10,7 @@
     super(BlockStackingPlanner, self).__init__(env, config)
 
   def getPickingAction(self):
-<<<<<<< HEAD
-    if npr.rand() > self.rand_pick_prob:
-      blocks, block_poses = self.getBlockPoses(roll=True)
-
-      x, y, z, r = block_poses[0][0], block_poses[0][1], block_poses[0][2], block_poses[0][5]
-      for block, pose in zip(blocks, block_poses):
-        # TODO: This function could use a better name
-        if self.env._isObjOnTop(block):
-          x, y, z, r = pose[0], pose[1], pose[2], pose[5]
-          break
-
-      if self.pos_noise: x, y = self.addNoiseToPos(x, y)
-      if self.rot_noise: rot = self.addNoiseToRot(rot)
-
-      return self.env._encodeAction(constants.PICK_PRIMATIVE, x, y, z, r)
-    else:
-      x = npr.uniform(self.env.workspace[0,0], self.env.workspace[0,1])
-      y = npr.uniform(self.env.workspace[1,0], self.env.workspace[1,1])
-      z = 0.
-      r = npr.uniform(0., np.pi)
-
-      return self.env._encodeAction(constants.PICK_PRIMATIVE, x, y, z, r)
-=======
     return self.pickSecondTallestObjOnTop()
->>>>>>> 2d4be15e
 
   def getPlacingAction(self):
     return self.placeOnHighestObj()
