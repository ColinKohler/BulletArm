import numpy as np
import numpy.random as npr

class BasePlanner(object):
  def __init__(self, env, config):
    self.env = env
    self.rand_pick_prob = config['rand_pick_prob'] if 'rand_pick_prob' in config else 0.0
    self.rand_place_prob = config['rand_place_prob'] if 'rand_place_prob' in config else 0.0
    self.pos_noise = config['pos_noise'] if 'pos_noise' in config else None
    self.rot_noise = config['rot_noise'] if 'rot_noise' in config else None
    self.gamma = config['gamma']  if 'gamma' in config else 0.9

  def getNextAction(self):
    raise NotImplemented('Planners must implement this function')

<<<<<<< HEAD
  def getStepsLeft(self):
    return self.env.getStepLeft()
=======
  def getStepLeft(self):
    raise NotImplemented('Planners must implement this function')
>>>>>>> 2d4be15e

  def getValue(self):
    return self.gamma**self.getStepLeft()

  def addNoiseToPos(self, x, y):
    # TODO: Would we ever want to include noise on the z-axis here?
    if self.pos_noise:
      x = np.clip(x + npr.uniform(-self.pos_noise, self.pos_noise), self.env.workspace[0,0], self.env.workspace[0,1])
      y = np.clip(y + npr.uniform(-self.pos_noise, self.pos_noise), self.env.workspace[1,0], self.env.workspace[1,1])
    return x, y

  def addNoiseToRot(self, rot):
    if self.rot_noise:
      rot = np.clip(rot + npr.uniform(-self.rot_noise, self.rot_noise), 0., np.pi)
    return rot

  def encodeAction(self, primitive, x, y, z, r):
    if self.pos_noise: x, y = self.addNoiseToPos(x, y)
    if self.rot_noise: r = self.addNoiseToRot(r)
    return self.env._encodeAction(primitive, x, y, z, r)

  def getObjects(self, obj_type=None):
    if obj_type is not None:
      return list(filter(lambda x: self.env.object_types[x] == obj_type, self.env.objects))
    else:
      return self.env.objects

  def getObjectsOnTopOf(self, bottom_obj):
    return list(filter(lambda x: self.checkOnTopOf(bottom_obj, x), self.getObjects()))

  # wrapper functions for accessing env

  def getMaxBlockSize(self):
    return self.env.max_block_size

  def getDistance(self, obj1, obj2):
    position1 = obj1.getPosition()
    position2 = obj2.getPosition()
    return np.linalg.norm(np.array(position1) - np.array(position2))

  def getValidPositions(self, padding, min_distance, existing_positions, num_shapes, sample_range=None):
    return self.env._getValidPositions(padding, min_distance, existing_positions, num_shapes, sample_range)

  def getNumTopBlock(self, objects=None):
    return self.env._getNumTopBlock(objects)

  def checkOnTopOf(self, bottom_obj, top_obj):
    return self.env._checkOnTop(bottom_obj, top_obj)

  def checkInBetween(self, middle_obj, side_obj1, side_obj2):
    return self.env._checkInBetween(middle_obj, side_obj1, side_obj2)

  def checkStack(self, objects):
    return self.env._checkStack(objects)

  def checkTermination(self):
    return self.env._checkTermination()

  def isObjectHeld(self, obj):
    return self.env._isObjectHeld(obj)

  def isObjOnTop(self, obj):
    return self.env._isObjOnTop(obj)

  def isHolding(self):
    return self.env._isHolding()

  def isSimValid(self):
    return self.env.isSimValid()<|MERGE_RESOLUTION|>--- conflicted
+++ resolved
@@ -13,13 +13,8 @@
   def getNextAction(self):
     raise NotImplemented('Planners must implement this function')
 
-<<<<<<< HEAD
-  def getStepsLeft(self):
-    return self.env.getStepLeft()
-=======
   def getStepLeft(self):
     raise NotImplemented('Planners must implement this function')
->>>>>>> 2d4be15e
 
   def getValue(self):
     return self.gamma**self.getStepLeft()
