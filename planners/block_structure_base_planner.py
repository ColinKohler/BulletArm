import numpy as np
import numpy.random as npr
import scipy

from helping_hands_rl_envs.planners.base_planner import BasePlanner
from helping_hands_rl_envs.simulators import constants
from helping_hands_rl_envs.simulators.constants import NoValidPositionException

import pybullet as pb

class BlockStructureBasePlanner(BasePlanner):
  def __init__(self, env, env_config):
    super().__init__(env, env_config)

  def getNextAction(self):
    if self.isHolding():
      if npr.rand() < self.rand_place_prob:
        return self.getRandomPlacingAction()
      else:
        return self.getPlacingAction()
    else:
      if npr.rand() < self.rand_pick_prob:
        return self.getRandomPickingAction()
      else:
        return self.getPickingAction()

  def getPickingAction(self):
    raise NotImplemented('Planners must implement this function')

  def getPlacingAction(self):
    raise NotImplemented('Planners must implement this function')

  def pickTallestObjOnTop(self, objects=None):
    """
    pick up the highest object that is on top
    :param objects: pool of objects
    :return: encoded action
    """
    if objects is None: objects = self.env.objects
    objects, object_poses = self.getSortedObjPoses(objects=objects)

    x, y, z, r = object_poses[0][0], object_poses[0][1], object_poses[0][2]+self.env.pick_offset, object_poses[0][5]
    for obj, pose in zip(objects, object_poses):
      if self.isObjOnTop(obj):
        x, y, z, r = pose[0], pose[1], pose[2]+self.env.pick_offset, pose[5]
        break
<<<<<<< HEAD
    while r < 0:
      r += np.pi
    while r > np.pi:
      r -= np.pi
=======

>>>>>>> 7f42d6a2
    return self.encodeAction(constants.PICK_PRIMATIVE, x, y, z, r)

  def pickSecondTallestObjOnTop(self, objects=None):
    """
    pick up the second highest object that is on top
    :param objects: pool of objects
    :return: encoded action
    """
    if objects is None: objects = self.env.objects
    objects, object_poses = self.getSortedObjPoses(roll=True, objects=objects)

    x, y, z, r = object_poses[0][0], object_poses[0][1], object_poses[0][2]+self.env.pick_offset, object_poses[0][5]
    for obj, pose in zip(objects, object_poses):
      if self.isObjOnTop(obj):
        x, y, z, r = pose[0], pose[1], pose[2]+self.env.pick_offset, pose[5]
        break
<<<<<<< HEAD
    while r < 0:
      r += np.pi
    while r > np.pi:
      r -= np.pi
=======

>>>>>>> 7f42d6a2
    return self.encodeAction(constants.PICK_PRIMATIVE, x, y, z, r)

  def pickShortestObjOnTop(self, objects=None,):
    """
    pick up the shortest object that is on top
    :param objects: pool of objects
    :return: encoded action
    """
    if objects is None: objects = self.env.objects
    objects, object_poses = self.getSortedObjPoses(objects=objects, ascend=True)

    x, y, z, r = object_poses[0][0], object_poses[0][1], object_poses[0][2] + self.env.pick_offset, object_poses[0][5]
    for obj, pose in zip(objects, object_poses):
      if self.isObjOnTop(obj):
        x, y, z, r = pose[0], pose[1], pose[2] + self.env.pick_offset, pose[5]
        break
<<<<<<< HEAD
    while r < 0:
      r += np.pi
    while r > np.pi:
      r -= np.pi
=======
>>>>>>> 7f42d6a2

    return self.encodeAction(constants.PICK_PRIMATIVE, x, y, z, r)

  def pickRandomObjOnTop(self, objects=None):
    if objects is None: objects = self.env.objects
    npr.shuffle(objects)
    object_poses = self.env.getObjectPoses(objects)

    x, y, z, r = object_poses[0][0], object_poses[0][1], object_poses[0][2] + self.env.pick_offset, object_poses[0][5]
    for obj, pose in zip(objects, object_poses):
      if self.isObjOnTop(obj):
        x, y, z, r = pose[0], pose[1], pose[2] + self.env.pick_offset, pose[5]
        break
<<<<<<< HEAD
    while r < 0:
      r += np.pi
    while r > np.pi:
      r -= np.pi
=======
>>>>>>> 7f42d6a2

    return self.encodeAction(constants.PICK_PRIMATIVE, x, y, z, r)

  def placeOnHighestObj(self, objects=None):
    """
    place on the highest object
    :param objects: pool of objects
    :return: encoded action
    """
    if objects is None: objects = self.env.objects
    objects, object_poses = self.getSortedObjPoses(objects=objects)
    x, y, z, r = object_poses[0][0], object_poses[0][1], object_poses[0][2], object_poses[0][5]
    for obj, pose in zip(objects, object_poses):
      if not self.isObjectHeld(obj):
        x, y, z, r = pose[0], pose[1], pose[2]+self.env.place_offset, pose[5]
        break
<<<<<<< HEAD
    while r < 0:
      r += np.pi
    while r > np.pi:
      r -= np.pi

=======
>>>>>>> 7f42d6a2
    return self.encodeAction(constants.PLACE_PRIMATIVE, x, y, z, r)

  def placeOnGround(self, padding_dist, min_dist):
    """
    place on the ground, avoiding all existing objects
    :param padding_dist: padding dist for getting valid pos
    :param min_dist: min dist to adjacent object
    :return: encoded action
    """
    existing_pos = [o.getXYPosition() for o in list(filter(lambda x: not self.isObjectHeld(x), self.env.objects))]
    try:
      place_pos = self.getValidPositions(padding_dist, min_dist, existing_pos, 1)[0]
    except NoValidPositionException:
      place_pos = self.getValidPositions(padding_dist, min_dist, [], 1)[0]
    x, y, z = place_pos[0], place_pos[1], self.env.place_offset
    r = np.pi*np.random.random_sample() if self.random_orientation else 0
    return self.encodeAction(constants.PLACE_PRIMATIVE, x, y, z, r)

  def placeAdjacent(self, obj, min_dist, max_dist, border_padding, obj_padding):
    place_pos = self.getValidPositions(self.env.max_block_size * 2, self.env.max_block_size * 2, list(), 1)[0]
    obj_position = obj.getPosition()
    sample_range = [[obj_position[0] - max_dist, obj_position[0] + max_dist],
                    [obj_position[1] - max_dist, obj_position[1] + max_dist]]
    existing_pos = [o.getXYPosition() for o in list(filter(lambda x: not self.isObjectHeld(x) and not obj == x, self.env.objects))]

    for i in range(100):
      try:
        place_pos = self.getValidPositions(border_padding, obj_padding, existing_pos, 1, sample_range=sample_range)[0]
      except NoValidPositionException:
        continue
      dist = np.linalg.norm(np.array(obj_position[:-1]) - np.array(place_pos))
      # if min_dist < dist < max_dist: print('{:.3f}:{:.3f} | {:.3f}:{:.3f}'.format(place_pos[0], obj_position[0], place_pos[1], obj_position[1]))
      if min_dist < dist < max_dist and (np.allclose(place_pos[0], obj_position[0], atol=0.01) or np.allclose(place_pos[1], obj_position[1], atol=0.01)):
        break

    x, y, z, r = place_pos[0], place_pos[1], self.env.place_offset, 0
    slope, intercept, r_value, p_value, std_err = scipy.stats.linregress([x, obj_position[0]], [y, obj_position[1]])
    # r = np.arctan(slope) + np.pi / 2
    # while r > np.pi:
    #   r -= np.pi

    return self.encodeAction(constants.PLACE_PRIMATIVE, x, y, z, r)

  def placeNearAnother(self, another_obj, min_dist_to_another, max_dist_to_another, padding_dist, min_dist):
    """
    place near another object, avoid existing objects except for another_obj
    :param another_obj: the object to place near to
    :param min_dist_to_another: min distance to another_obj
    :param max_dist_to_another: max distance to another_obj
    :param padding_dist: padding dist for getting valid pos
    :param min_dist: min dist to other adjacent object
    :return: encoded action
    """
    place_pos = self.getValidPositions(self.env.max_block_size * 2, self.env.max_block_size * 2, [], 1)[0]
    another_obj_position = another_obj.getPosition()
    sample_range = [[another_obj_position[0] - max_dist_to_another, another_obj_position[0] + max_dist_to_another],
                    [another_obj_position[1] - max_dist_to_another, another_obj_position[1] + max_dist_to_another]]
    existing_pos = [o.getXYPosition() for o in list(filter(lambda x: not self.isObjectHeld(x) and not another_obj == x, self.env.objects))]
    for i in range(100):
      try:
        place_pos = self.getValidPositions(padding_dist, min_dist, existing_pos, 1, sample_range=sample_range)[0]
      except NoValidPositionException:
        continue
      dist = np.linalg.norm(np.array(another_obj_position[:-1]) - np.array(place_pos))
      if min_dist_to_another < dist < max_dist_to_another:
        break
    x, y, z, r = place_pos[0], place_pos[1], self.env.place_offset, 0
    slope, intercept, r_value, p_value, std_err = scipy.stats.linregress([x, another_obj_position[0]], [y, another_obj_position[1]])
    r = np.arctan(slope)
<<<<<<< HEAD
    while r > np.pi:
      r -= np.pi
=======

>>>>>>> 7f42d6a2
    return self.encodeAction(constants.PLACE_PRIMATIVE, x, y, z, r)

  def placeOnTopOfMultiple(self, bottom_objs):
    """
    place on top of multiple objects. will calculate the slope of those objects and match the rotation
    :param bottom_objs: list of objects to put on top of
    :return: encoded action
    """
    obj_positions = np.array([o.getPosition() for o in bottom_objs])
    slope, intercept, r_value, p_value, std_err = scipy.stats.linregress(obj_positions[:, 0], obj_positions[:, 1])
    x, y, z = obj_positions.mean(0)
    z += +self.env.place_offset
    r = np.arctan(slope) + np.pi / 2

    return self.encodeAction(constants.PLACE_PRIMATIVE, x, y, z, r)

  def placeOn(self, bottom_obj, bottom_obj_length, num_slots=2):
    """
    place object on top of bottom_obj. will create n=num_slots placing slots on top of bottom_obj, and place current obj
    that is furthest to another object on top of bottom_obj

    this function is for creating structures s.t. several small objects will be place on top of a long, big obj
    :param bottom_obj: the object at the bottom
    :param bottom_obj_length: the length of bottom_obj
    :param num_slots: number of slots for placement
    :return: encoded action
    """
    assert num_slots > 0
    if num_slots == 1:
      return self.placeOnHighestObj([bottom_obj])
    bottom_pos, bottom_rot = bottom_obj.getPose()
    bottom_rot = pb.getEulerFromQuaternion(bottom_rot)[2]
    v = np.array([[np.cos(bottom_rot+np.pi/2), np.sin(bottom_rot+np.pi/2)]]).repeat(num_slots, 0)

    bottom_obj_length -= self.getMaxBlockSize()
    possible_points = v * np.expand_dims(np.linspace(-0.5, 0.5, num_slots), 1).repeat(2, 1) * bottom_obj_length
    possible_points[:, 0] += bottom_pos[0]
    possible_points[:, 1] += bottom_pos[1]

    top_objs = self.getObjectsOnTopOf(bottom_obj)
    if len(top_objs) == 0:
      x, y = possible_points[np.random.choice(num_slots)]

    else:
      top_obj_positions = [o.getXYPosition() for o in top_objs]
      x, y = possible_points[np.argmax(scipy.spatial.distance.cdist(possible_points, top_obj_positions).min(axis=1))]

    z = bottom_pos[2] + self.env.place_offset
<<<<<<< HEAD
    r = bottom_rot
    while r > np.pi:
      r -= np.pi
=======
    r = bottom_rot + np.pi / 2

>>>>>>> 7f42d6a2
    return self.encodeAction(constants.PLACE_PRIMATIVE, x, y, z, r)

  def getSortedObjPoses(self, roll=False, objects=None, ascend=False):
    if objects is None: objects = self.env.objects
    objects = np.array(list(filter(lambda x: not self.isObjectHeld(x), objects)))
    object_poses = self.env.getObjectPoses(objects)

    # Sort by block size
    if ascend:
      sorted_inds = np.argsort(object_poses[:, 2], axis=0)
    else:
      sorted_inds = np.flip(np.argsort(object_poses[:,2], axis=0))

    # TODO: Should get a better var name for this
    if roll:
      sorted_inds = np.roll(sorted_inds, -1)

    objects = objects[sorted_inds]
    object_poses = object_poses[sorted_inds]
    return objects, object_poses

  def isNear(self, obj_1, obj_2):
    return np.allclose(obj_1.getZPosition(), obj_2.getZPosition(), atol=0.01) and \
           self.getDistance(obj_1, obj_2) < 2.0 * self.getMaxBlockSize()

  def isAdjacent(self, objects):
    pos = np.array([o.getPosition() for o in objects])
    if (pos[:,2].max() - pos[:,2].min()) > 0.01: return False

    if np.allclose(pos[:,0], pos[0,0], atol=0.01):
      return np.abs(pos[:,1].max() - pos[:,1].min()) < self.getMaxBlockSize() * 2
    elif np.allclose(pos[:,1], pos[0,1], atol=0.01):
      return np.abs(pos[:,0].max() - pos[:,0].min()) < self.getMaxBlockSize() * 2
    else:
      return False<|MERGE_RESOLUTION|>--- conflicted
+++ resolved
@@ -44,14 +44,7 @@
       if self.isObjOnTop(obj):
         x, y, z, r = pose[0], pose[1], pose[2]+self.env.pick_offset, pose[5]
         break
-<<<<<<< HEAD
-    while r < 0:
-      r += np.pi
-    while r > np.pi:
-      r -= np.pi
-=======
-
->>>>>>> 7f42d6a2
+
     return self.encodeAction(constants.PICK_PRIMATIVE, x, y, z, r)
 
   def pickSecondTallestObjOnTop(self, objects=None):
@@ -68,14 +61,7 @@
       if self.isObjOnTop(obj):
         x, y, z, r = pose[0], pose[1], pose[2]+self.env.pick_offset, pose[5]
         break
-<<<<<<< HEAD
-    while r < 0:
-      r += np.pi
-    while r > np.pi:
-      r -= np.pi
-=======
-
->>>>>>> 7f42d6a2
+
     return self.encodeAction(constants.PICK_PRIMATIVE, x, y, z, r)
 
   def pickShortestObjOnTop(self, objects=None,):
@@ -92,13 +78,6 @@
       if self.isObjOnTop(obj):
         x, y, z, r = pose[0], pose[1], pose[2] + self.env.pick_offset, pose[5]
         break
-<<<<<<< HEAD
-    while r < 0:
-      r += np.pi
-    while r > np.pi:
-      r -= np.pi
-=======
->>>>>>> 7f42d6a2
 
     return self.encodeAction(constants.PICK_PRIMATIVE, x, y, z, r)
 
@@ -112,13 +91,6 @@
       if self.isObjOnTop(obj):
         x, y, z, r = pose[0], pose[1], pose[2] + self.env.pick_offset, pose[5]
         break
-<<<<<<< HEAD
-    while r < 0:
-      r += np.pi
-    while r > np.pi:
-      r -= np.pi
-=======
->>>>>>> 7f42d6a2
 
     return self.encodeAction(constants.PICK_PRIMATIVE, x, y, z, r)
 
@@ -130,19 +102,11 @@
     """
     if objects is None: objects = self.env.objects
     objects, object_poses = self.getSortedObjPoses(objects=objects)
-    x, y, z, r = object_poses[0][0], object_poses[0][1], object_poses[0][2], object_poses[0][5]
+    x, y, z, r = object_poses[0][0], object_poses[0][1], object_poses[0][2]+self.env.place_offset, object_poses[0][5]
     for obj, pose in zip(objects, object_poses):
       if not self.isObjectHeld(obj):
         x, y, z, r = pose[0], pose[1], pose[2]+self.env.place_offset, pose[5]
         break
-<<<<<<< HEAD
-    while r < 0:
-      r += np.pi
-    while r > np.pi:
-      r -= np.pi
-
-=======
->>>>>>> 7f42d6a2
     return self.encodeAction(constants.PLACE_PRIMATIVE, x, y, z, r)
 
   def placeOnGround(self, padding_dist, min_dist):
@@ -212,12 +176,7 @@
     x, y, z, r = place_pos[0], place_pos[1], self.env.place_offset, 0
     slope, intercept, r_value, p_value, std_err = scipy.stats.linregress([x, another_obj_position[0]], [y, another_obj_position[1]])
     r = np.arctan(slope)
-<<<<<<< HEAD
-    while r > np.pi:
-      r -= np.pi
-=======
-
->>>>>>> 7f42d6a2
+
     return self.encodeAction(constants.PLACE_PRIMATIVE, x, y, z, r)
 
   def placeOnTopOfMultiple(self, bottom_objs):
@@ -250,7 +209,7 @@
       return self.placeOnHighestObj([bottom_obj])
     bottom_pos, bottom_rot = bottom_obj.getPose()
     bottom_rot = pb.getEulerFromQuaternion(bottom_rot)[2]
-    v = np.array([[np.cos(bottom_rot+np.pi/2), np.sin(bottom_rot+np.pi/2)]]).repeat(num_slots, 0)
+    v = np.array([[np.cos(bottom_rot), np.sin(bottom_rot)]]).repeat(num_slots, 0)
 
     bottom_obj_length -= self.getMaxBlockSize()
     possible_points = v * np.expand_dims(np.linspace(-0.5, 0.5, num_slots), 1).repeat(2, 1) * bottom_obj_length
@@ -266,14 +225,8 @@
       x, y = possible_points[np.argmax(scipy.spatial.distance.cdist(possible_points, top_obj_positions).min(axis=1))]
 
     z = bottom_pos[2] + self.env.place_offset
-<<<<<<< HEAD
-    r = bottom_rot
-    while r > np.pi:
-      r -= np.pi
-=======
     r = bottom_rot + np.pi / 2
 
->>>>>>> 7f42d6a2
     return self.encodeAction(constants.PLACE_PRIMATIVE, x, y, z, r)
 
   def getSortedObjPoses(self, roll=False, objects=None, ascend=False):
