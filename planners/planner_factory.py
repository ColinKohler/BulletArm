--- conflicted
+++ resolved
@@ -75,13 +75,9 @@
     return lambda env: DeconstructPlanner(env, config)
   elif planner == 'house_building_4_deconstruct':
     return lambda env: DeconstructPlanner(env, config)
-<<<<<<< HEAD
+  elif planner == 'house_building_x_deconstruct':
+    return lambda env: DeconstructPlanner(env, config)
   elif planner == 'improvise_house_building_3_deconstruct':
-=======
-  elif config['planner'] == 'house_building_x_deconstruct':
-    return lambda env: DeconstructPlanner(env, config)
-  elif config['planner'] == 'improvise_house_building_3_deconstruct':
->>>>>>> e3179b12
     return lambda env: DeconstructPlanner(env, config)
   elif planner == 'improvise_house_building_4_deconstruct':
     return lambda env: DeconstructPlanner(env, config)
