from helping_hands_rl_envs.planners.random_planner import RandomPlanner
from helping_hands_rl_envs.planners.multi_task_planner import MultiTaskPlanner
from helping_hands_rl_envs.planners.play_planner import PlayPlanner
from helping_hands_rl_envs.planners.block_picking_planner import BlockPickingPlanner
from helping_hands_rl_envs.planners.block_stacking_planner import BlockStackingPlanner
from helping_hands_rl_envs.planners.block_adjacent_planner import BlockAdjacentPlanner
from helping_hands_rl_envs.planners.pyramid_stacking_planner import PyramidStackingPlanner
from helping_hands_rl_envs.planners.brick_stacking_planner import BrickStackingPlanner
from helping_hands_rl_envs.planners.house_building_1_planner import HouseBuilding1Planner
from helping_hands_rl_envs.planners.house_building_2_planner import HouseBuilding2Planner
from helping_hands_rl_envs.planners.house_building_3_planner import HouseBuilding3Planner
from helping_hands_rl_envs.planners.house_building_4_planner import HouseBuilding4Planner
from helping_hands_rl_envs.planners.improvise_house_building_2_planner import ImproviseHouseBuilding2Planner
from helping_hands_rl_envs.planners.improvise_house_building_3_planner import ImproviseHouseBuilding3Planner
from helping_hands_rl_envs.planners.deconstruct_planner import DeconstructPlanner

AVAILABLE_PLANNER = ['random',
                     'multi_task',
                     'play',
                     'block_picking',
                     'block_stacking',
                     'block_adjacent',
                     'pyramid_stacking',
                     'brick_stacking',
                     'house_building_1',
                     'house_building_2',
                     'house_building_3',
                     'house_building_4',
                     'improvise_house_building_2',
                     'improvise_house_building_3',
                     'house_building_1_deconstruct',
                     'house_building_4_deconstruct',
                     'improvise_house_building_3_deconstruct',
                     'improvise_house_building_4_deconstruct',
                     'random_picking',
                     'random_stacking']

def createPlanner(planner, config):
  if isinstance(config, list):
    for c in config:
      if 'planner_noise' not in c: c['planner_noise'] = None
  else:
    if 'planner_noise' not in config: config['planner_noise'] = None

  if planner == 'random':
    return lambda env: RandomPlanner(env, config)
  elif planner == 'multi_task':
    return lambda env: MultiTaskPlanner(env, config)
  elif planner == 'play':
    return lambda env: PlayPlanner(env, config)
  elif planner == 'block_picking':
    return lambda env: BlockPickingPlanner(env, config)
  elif planner == 'block_stacking':
    return lambda env: BlockStackingPlanner(env, config)
  elif planner == 'block_adjacent':
    return lambda env: BlockAdjacentPlanner(env, config)
  elif planner == 'pyramid_stacking':
    return lambda env: PyramidStackingPlanner(env, config)
  elif planner == 'brick_stacking':
    return lambda env: BrickStackingPlanner(env, config)
  elif planner == 'house_building_1':
    return lambda env: HouseBuilding1Planner(env, config)
  elif planner == 'house_building_2':
    return lambda env: HouseBuilding2Planner(env, config)
<<<<<<< HEAD
  elif config['planner'] == 'house_building_3':
    return lambda env: HouseBuilding3Planner(env, config)
  elif config['planner'] == 'house_building_4':
    return lambda env: HouseBuilding4Planner(env, config)
  elif config['planner'] == 'improvise_house_building_2':
    return lambda env: ImproviseHouseBuilding2Planner(env, config)
  elif config['planner'] == 'improvise_house_building_3':
    return lambda env: ImproviseHouseBuilding3Planner(env, config)
  elif config['planner'] == 'house_building_1_deconstruct':
    return lambda env: DeconstructPlanner(env, config)
  elif config['planner'] == 'house_building_4_deconstruct':
    return lambda env: DeconstructPlanner(env, config)
  elif config['planner'] == 'improvise_house_building_3_deconstruct':
    return lambda env: DeconstructPlanner(env, config)
  elif config['planner'] == 'improvise_house_building_4_deconstruct':
    return lambda env: DeconstructPlanner(env, config)
  elif config['planner'] == 'random_picking':
    return lambda env: BlockPickingPlanner(env, config)
  elif config['planner'] == 'random_stacking':
    return lambda env: BlockStackingPlanner(env, config)
=======
  elif planner == 'house_building_3':
    return lambda env: HouseBuilding3Planner(env, config)
>>>>>>> e96cb56a
<|MERGE_RESOLUTION|>--- conflicted
+++ resolved
@@ -62,28 +62,23 @@
     return lambda env: HouseBuilding1Planner(env, config)
   elif planner == 'house_building_2':
     return lambda env: HouseBuilding2Planner(env, config)
-<<<<<<< HEAD
-  elif config['planner'] == 'house_building_3':
-    return lambda env: HouseBuilding3Planner(env, config)
-  elif config['planner'] == 'house_building_4':
-    return lambda env: HouseBuilding4Planner(env, config)
-  elif config['planner'] == 'improvise_house_building_2':
-    return lambda env: ImproviseHouseBuilding2Planner(env, config)
-  elif config['planner'] == 'improvise_house_building_3':
-    return lambda env: ImproviseHouseBuilding3Planner(env, config)
-  elif config['planner'] == 'house_building_1_deconstruct':
-    return lambda env: DeconstructPlanner(env, config)
-  elif config['planner'] == 'house_building_4_deconstruct':
-    return lambda env: DeconstructPlanner(env, config)
-  elif config['planner'] == 'improvise_house_building_3_deconstruct':
-    return lambda env: DeconstructPlanner(env, config)
-  elif config['planner'] == 'improvise_house_building_4_deconstruct':
-    return lambda env: DeconstructPlanner(env, config)
-  elif config['planner'] == 'random_picking':
-    return lambda env: BlockPickingPlanner(env, config)
-  elif config['planner'] == 'random_stacking':
-    return lambda env: BlockStackingPlanner(env, config)
-=======
   elif planner == 'house_building_3':
     return lambda env: HouseBuilding3Planner(env, config)
->>>>>>> e96cb56a
+  elif planner == 'house_building_4':
+    return lambda env: HouseBuilding4Planner(env, config)
+  elif planner == 'improvise_house_building_2':
+    return lambda env: ImproviseHouseBuilding2Planner(env, config)
+  elif planner == 'improvise_house_building_3':
+    return lambda env: ImproviseHouseBuilding3Planner(env, config)
+  elif planner == 'house_building_1_deconstruct':
+    return lambda env: DeconstructPlanner(env, config)
+  elif planner == 'house_building_4_deconstruct':
+    return lambda env: DeconstructPlanner(env, config)
+  elif planner == 'improvise_house_building_3_deconstruct':
+    return lambda env: DeconstructPlanner(env, config)
+  elif planner == 'improvise_house_building_4_deconstruct':
+    return lambda env: DeconstructPlanner(env, config)
+  elif planner == 'random_picking':
+    return lambda env: BlockPickingPlanner(env, config)
+  elif planner == 'random_stacking':
+    return lambda env: BlockStackingPlanner(env, config)